--- conflicted
+++ resolved
@@ -40,11 +40,8 @@
    descriptions as well as reference links for more info.
  * net.jsoc can query data series with time sampling by a Sample attribute implemented in vso.
  * MapCube.plot and MapCube.peek now support a user defined plot_function argument for customising the animation.
-<<<<<<< HEAD
  * Added new sample data file, an AIA cutoff file.
-=======
  * Moved documentation build directory to doc/build
->>>>>>> 90d2b2a5
 
 0.5.0
 -----
