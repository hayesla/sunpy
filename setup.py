--- conflicted
+++ resolved
@@ -14,14 +14,6 @@
 import glob
 import builtins  # noqa
 import itertools
-
-# Import ah_bootstrap after the python version validation
-import ah_bootstrap  # noqa
-from setuptools import setup  # noqa
-from astropy_helpers.git_helpers import get_git_devstr  # noqa
-from astropy_helpers.setup_helpers import get_package_info  # noqa
-from astropy_helpers.setup_helpers import get_debug_option, register_commands
-from astropy_helpers.version_helpers import generate_version_py  # noqa
 
 try:
     from configparser import ConfigParser
@@ -47,15 +39,16 @@
     sys.stderr.write("ERROR: SunPy requires Python {} or later\n".format(__minimum_python_version__))
     sys.exit(1)
 
-<<<<<<< HEAD
-=======
 with open(os.path.join(os.path.abspath(os.path.dirname(__file__)), 'README.rst'), encoding='utf-8') as f:
     LONG_DESCRIPTION = f.read()
 
 # Import ah_bootstrap after the python version validation
 import ah_bootstrap  # noqa
 from setuptools import setup  # noqa
->>>>>>> acb0906d
+from astropy_helpers.git_helpers import get_git_devstr  # noqa
+from astropy_helpers.setup_helpers import get_package_info  # noqa
+from astropy_helpers.setup_helpers import get_debug_option, register_commands
+from astropy_helpers.version_helpers import generate_version_py  # noqa
 
 builtins._SUNPY_SETUP_ = True
 
