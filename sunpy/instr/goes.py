--- conflicted
+++ resolved
@@ -55,21 +55,14 @@
 import pandas
 import numpy as np
 import astropy.units as u
-<<<<<<< HEAD
 from astropy.time import TimeDelta
-=======
->>>>>>> 98cced8d
 from scipy import interpolate
 from scipy.integrate import trapz, cumtrapz
 
 from sunpy import sun
 from sunpy.net import hek
 from sunpy import timeseries
-<<<<<<< HEAD
 from sunpy.time import parse_time, Time
-=======
-from sunpy.time import parse_time
->>>>>>> 98cced8d
 from sunpy.util.net import check_download_file
 from sunpy.coordinates import get_sunearth_distance
 from sunpy.util.config import get_and_create_download_dir
@@ -193,11 +186,7 @@
 
     Returns
     -------
-<<<<<<< HEAD
-    lc_new : `~sunpy.timeseries.XRSTimeSeries`
-=======
     ts_new : `~sunpy.timeseries.XRSTimeSeries`
->>>>>>> 98cced8d
         Contains same metadata and data as input timeseries with the
         following two additional data columns:
 
@@ -242,37 +231,21 @@
     >>> goests = ts.TimeSeries(GOES_XRS_TIMESERIES)  # doctest: +REMOTE_DATA
     >>> goests.data  # doctest: +REMOTE_DATA
                                         xrsa          xrsb
-<<<<<<< HEAD
     2011-06-06 23:59:59.961999893  1.000000e-09  1.887100e-07
     2011-06-07 00:00:02.008999944  1.000000e-09  1.834600e-07
     2011-06-07 00:00:04.058999896  1.000000e-09  1.860900e-07
     2011-06-07 00:00:06.104999900  1.000000e-09  1.808400e-07
     2011-06-07 00:00:08.151999950  1.000000e-09  1.860900e-07
-=======
-    2011-06-06 23:59:59.961999  1.000000e-09  1.887100e-07
-    2011-06-07 00:00:02.008999  1.000000e-09  1.834600e-07
-    2011-06-07 00:00:04.058999  1.000000e-09  1.860900e-07
-    2011-06-07 00:00:06.104999  1.000000e-09  1.808400e-07
-    2011-06-07 00:00:08.151999  1.000000e-09  1.860900e-07
->>>>>>> 98cced8d
     ...
 
     >>> goests_new = calculate_temperature_em(goests)  # doctest: +REMOTE_DATA
     >>> goests_new.data  # doctest: +REMOTE_DATA
                                         xrsa          xrsb  temperature            em
-<<<<<<< HEAD
     2011-06-06 23:59:59.961999893  1.000000e-09  1.887100e-07     3.503510  2.190626e+48
     2011-06-07 00:00:02.008999944  1.000000e-09  1.834600e-07     3.534262  2.055847e+48
     2011-06-07 00:00:04.058999896  1.000000e-09  1.860900e-07     3.518700  2.122771e+48
     2011-06-07 00:00:06.104999900  1.000000e-09  1.808400e-07     3.550100  1.990333e+48
     2011-06-07 00:00:08.151999950  1.000000e-09  1.860900e-07     3.518700  2.122771e+48
-=======
-    2011-06-06 23:59:59.961999  1.000000e-09  1.887100e-07     3.503510  2.190626e+48
-    2011-06-07 00:00:02.008999  1.000000e-09  1.834600e-07     3.534262  2.055847e+48
-    2011-06-07 00:00:04.058999  1.000000e-09  1.860900e-07     3.518700  2.122771e+48
-    2011-06-07 00:00:06.104999  1.000000e-09  1.808400e-07     3.550100  1.990333e+48
-    2011-06-07 00:00:08.151999  1.000000e-09  1.860900e-07     3.518700  2.122771e+48
->>>>>>> 98cced8d
     ...
 
     """
@@ -290,19 +263,11 @@
         date=goests.data.index[0],
         abundances=abundances, download=download, download_dir=download_dir)
 
-<<<<<<< HEAD
-    lc_new = timeseries.XRSTimeSeries(meta=copy.deepcopy(goests.meta),
-                                      data=copy.deepcopy(goests.data),
-                                      units=copy.deepcopy(goests.units))
-    lc_new = lc_new.add_column("temperature", temp)
-    lc_new = lc_new.add_column("em", em)
-=======
     ts_new = timeseries.XRSTimeSeries(meta=copy.deepcopy(goests.meta),
                                       data=copy.deepcopy(goests.data),
                                       units=copy.deepcopy(goests.units))
     ts_new = ts_new.add_column("temperature", temp)
     ts_new = ts_new.add_column("em", em)
->>>>>>> 98cced8d
 
     return ts_new
 
@@ -788,11 +753,7 @@
 
     Parameters
     ----------
-<<<<<<< HEAD
-    goeslc : `~sunpy.timeseries.XRSTimeSeries`
-=======
     goests : `~sunpy.timeseries.XRSTimeSeries`
->>>>>>> 98cced8d
         TimeSeries object containing GOES data.  The units of these
         data MUST be W/m^2 (flux), MK (temperature) and cm^-3
         (emission measure).  If LightCurve object does not contain
@@ -812,11 +773,7 @@
 
     Returns
     -------
-<<<<<<< HEAD
-    lc_new : `~sunpy.timeseries.XRSTimeSeries`
-=======
     ts_new : `~sunpy.timeseries.XRSTimeSeries`
->>>>>>> 98cced8d
         Contains same metadata and data as input LightCurve with the
         following additional data columns:
 
@@ -849,41 +806,23 @@
     >>> goests = ts.TimeSeries(GOES_XRS_TIMESERIES)  # doctest: +REMOTE_DATA
     >>> goests.data  # doctest: +REMOTE_DATA
                                         xrsa          xrsb
-<<<<<<< HEAD
     2011-06-06 23:59:59.961999893  1.000000e-09  1.887100e-07
     2011-06-07 00:00:02.008999944  1.000000e-09  1.834600e-07
     2011-06-07 00:00:04.058999896  1.000000e-09  1.860900e-07
     2011-06-07 00:00:06.104999900  1.000000e-09  1.808400e-07
     2011-06-07 00:00:08.151999950  1.000000e-09  1.860900e-07
     2011-06-07 00:00:10.201999903  1.000000e-09  1.808400e-07
-=======
-    2011-06-06 23:59:59.961999  1.000000e-09  1.887100e-07
-    2011-06-07 00:00:02.008999  1.000000e-09  1.834600e-07
-    2011-06-07 00:00:04.058999  1.000000e-09  1.860900e-07
-    2011-06-07 00:00:06.104999  1.000000e-09  1.808400e-07
-    2011-06-07 00:00:08.151999  1.000000e-09  1.860900e-07
-    2011-06-07 00:00:10.201999  1.000000e-09  1.808400e-07
->>>>>>> 98cced8d
     ...
 
     >>> goests_new = calculate_radiative_loss_rate(goests)  # doctest: +REMOTE_DATA
     >>> goests_new.data   # doctest:  +REMOTE_DATA
                                         xrsa          xrsb  temperature            em  rad_loss_rate
-<<<<<<< HEAD
     2011-06-06 23:59:59.961999893  1.000000e-09  1.887100e-07     3.503510  2.190626e+48   1.781001e+19
     2011-06-07 00:00:02.008999944  1.000000e-09  1.834600e-07     3.534262  2.055847e+48   1.660031e+19
     2011-06-07 00:00:04.058999896  1.000000e-09  1.860900e-07     3.518700  2.122771e+48   1.719931e+19
     2011-06-07 00:00:06.104999900  1.000000e-09  1.808400e-07     3.550100  1.990333e+48   1.601718e+19
     2011-06-07 00:00:08.151999950  1.000000e-09  1.860900e-07     3.518700  2.122771e+48   1.719931e+19
     2011-06-07 00:00:10.201999903  1.000000e-09  1.808400e-07     3.550100  1.990333e+48   1.601718e+19
-=======
-    2011-06-06 23:59:59.961999  1.000000e-09  1.887100e-07     3.503510  2.190626e+48   1.781001e+19
-    2011-06-07 00:00:02.008999  1.000000e-09  1.834600e-07     3.534262  2.055847e+48   1.660031e+19
-    2011-06-07 00:00:04.058999  1.000000e-09  1.860900e-07     3.518700  2.122771e+48   1.719931e+19
-    2011-06-07 00:00:06.104999  1.000000e-09  1.808400e-07     3.550100  1.990333e+48   1.601718e+19
-    2011-06-07 00:00:08.151999  1.000000e-09  1.860900e-07     3.518700  2.122771e+48   1.719931e+19
-    2011-06-07 00:00:10.201999  1.000000e-09  1.808400e-07     3.550100  1.990333e+48   1.601718e+19
->>>>>>> 98cced8d
     ...
 
     """
@@ -1111,47 +1050,27 @@
     Examples
     --------
     >>> import sunpy.timeseries as ts
-<<<<<<< HEAD
-    >>> from sunpy.instr.goes import calculate_temperature_em
-=======
     >>> from sunpy.instr.goes import calculate_xray_luminosity
->>>>>>> 98cced8d
     >>> from sunpy.data.sample import GOES_XRS_TIMESERIES  # doctest: +REMOTE_DATA
     >>> goests = ts.TimeSeries(GOES_XRS_TIMESERIES)  # doctest: +REMOTE_DATA
     >>> goests.data  # doctest: +REMOTE_DATA
                                         xrsa          xrsb
-<<<<<<< HEAD
     2011-06-06 23:59:59.961999893  1.000000e-09  1.887100e-07
     2011-06-07 00:00:02.008999944  1.000000e-09  1.834600e-07
     2011-06-07 00:00:04.058999896  1.000000e-09  1.860900e-07
     2011-06-07 00:00:06.104999900  1.000000e-09  1.808400e-07
     2011-06-07 00:00:08.151999950  1.000000e-09  1.860900e-07
-=======
-    2011-06-06 23:59:59.961999  1.000000e-09  1.887100e-07
-    2011-06-07 00:00:02.008999  1.000000e-09  1.834600e-07
-    2011-06-07 00:00:04.058999  1.000000e-09  1.860900e-07
-    2011-06-07 00:00:06.104999  1.000000e-09  1.808400e-07
-    2011-06-07 00:00:08.151999  1.000000e-09  1.860900e-07
->>>>>>> 98cced8d
     ...
 
 
     >>> goests_new = calculate_xray_luminosity(goests)  # doctest: +REMOTE_DATA
     >>> goests_new.data   # doctest:  +REMOTE_DATA
                                         xrsa          xrsb  luminosity_xrsa  luminosity_xrsb
-<<<<<<< HEAD
     2011-06-06 23:59:59.961999893  1.000000e-09  1.887100e-07     2.896209e+14     5.465435e+16
     2011-06-07 00:00:02.008999944  1.000000e-09  1.834600e-07     2.896209e+14     5.313384e+16
     2011-06-07 00:00:04.058999896  1.000000e-09  1.860900e-07     2.896209e+14     5.389555e+16
     2011-06-07 00:00:06.104999900  1.000000e-09  1.808400e-07     2.896209e+14     5.237503e+16
     2011-06-07 00:00:08.151999950  1.000000e-09  1.860900e-07     2.896209e+14     5.389555e+16
-=======
-    2011-06-06 23:59:59.961999  1.000000e-09  1.887100e-07     2.896209e+14     5.465435e+16
-    2011-06-07 00:00:02.008999  1.000000e-09  1.834600e-07     2.896209e+14     5.313384e+16
-    2011-06-07 00:00:04.058999  1.000000e-09  1.860900e-07     2.896209e+14     5.389555e+16
-    2011-06-07 00:00:06.104999  1.000000e-09  1.808400e-07     2.896209e+14     5.237503e+16
-    2011-06-07 00:00:08.151999  1.000000e-09  1.860900e-07     2.896209e+14     5.389555e+16
->>>>>>> 98cced8d
     ...
 
     """
@@ -1165,19 +1084,11 @@
     # Enter results into new version of GOES LightCurve Object
     # Use copy.deepcopy for replicating meta and data so that input
     # lightcurve is not altered.
-<<<<<<< HEAD
-    lc_new = timeseries.XRSTimeSeries(meta=copy.deepcopy(goests.meta),
-                                      data=copy.deepcopy(goests.data),
-                                      units=copy.deepcopy(goests.units))
-    lc_new = lc_new.add_column("luminosity_xrsa", lx_out["shortlum"].to("W"))
-    lc_new = lc_new.add_column("luminosity_xrsb", lx_out["longlum"].to("W"))
-=======
     ts_new = timeseries.XRSTimeSeries(meta=copy.deepcopy(goests.meta),
                                       data=copy.deepcopy(goests.data),
                                       units=copy.deepcopy(goests.units))
     ts_new = ts_new.add_column("luminosity_xrsa", lx_out["shortlum"].to("W"))
     ts_new = ts_new.add_column("luminosity_xrsb", lx_out["longlum"].to("W"))
->>>>>>> 98cced8d
 
     return ts_new
 
