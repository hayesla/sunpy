--- conflicted
+++ resolved
@@ -70,13 +70,11 @@
         ----------
         title : `str`. optional
             The title of the plot. Defaults to "GOES Xray Flux".
-<<<<<<< HEAD
+
         **plot_args : `dict`
             Additional plot keyword arguments that are handed to
             :meth:`pandas.DataFrame.plot`.
-=======
->>>>>>> 6a5fab25
-        """
+        """ 
         # Check we have a timeseries valid for plotting
         self._validate_data_for_plotting()
 
