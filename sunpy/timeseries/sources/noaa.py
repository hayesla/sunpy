"""
This module provies NOAA Solar Cycle `~sunpy.timeseries.TimeSeries` source.
"""
from collections import OrderedDict

import numpy as np
import matplotlib as mpl
import matplotlib.pyplot as plt
from pandas.io.parsers import read_csv

import astropy.units as u
from astropy.time import Time

from sunpy.timeseries.timeseriesbase import GenericTimeSeries
from sunpy.util.metadata import MetaDict
from sunpy.visualization import peek_show

__all__ = ['NOAAIndicesTimeSeries', 'NOAAPredictIndicesTimeSeries']


class NOAAIndicesTimeSeries(GenericTimeSeries):
    """
    NOAA Solar Cycle monthly indices.

    Solar activity is measured by a number of different values.
    The NOAA Solar Weather Prediction Center (SWPC) publishes the following indices.
    All of these indices are also provided as a 13-month running smoothed value.

    * The SWO sunspot number is issued by the NOAA Space Weather Prediction Center (SWPC)
    * The RI sunspot number is the official International Sunspot Number and is
      issued by the `Solar Influence Data Analysis Center (SDIC) <http://sidc.oma.be>`_ in Brussels, Belgium.
    * The ratio between the SWO and RI indices.
    * Radio flux at 10.7 cm is produced by `Penticon/Ottawa <https://www.ngdc.noaa.gov/stp/solar/flux.html>`_ and the units are in sfu.
    * The Ap Geomagnetic Index is produced by the United States Air Force (USAF).

    Examples
    --------
    >>> import sunpy.timeseries
    >>> import sunpy.data.sample  # doctest: +REMOTE_DATA
    >>> noaa = sunpy.timeseries.TimeSeries(sunpy.data.sample.NOAAINDICES_TIMESERIES, source='NOAAIndices')  # doctest: +REMOTE_DATA
    >>> noaa.peek()   # doctest: +SKIP

    References
    ----------
    * `Solar and Geomagnetic Indices Data Archive <https://www.swpc.noaa.gov/products/3-day-geomagnetic-forecast>`_
    * `Recent solar indices <ftp://ftp.swpc.noaa.gov/pub/weekly/RecentIndices.txt>`_
    * `Indices Descriptions <ftp://ftp.swpc.noaa.gov/pub/weekly/README3>`_
    * `NOAA plots of Solar Cycle Progression <https://www.swpc.noaa.gov/products/solar-cycle-progression>`_
    * `NOAA Product List <https://www.swpc.noaa.gov/products-and-data>`_
    """
    # Class attribute used to specify the source class of the TimeSeries.
    _source = 'noaaindices'

    @peek_show
    def peek(self, type='sunspot SWO', **plot_args):
        """
        Plots NOAA Indices as a function of time. An example is shown below.

        .. plot::

            import sunpy.timeseries
            import sunpy.data.sample
            noaa = sunpy.timeseries.TimeSeries(sunpy.data.sample.NOAAINDICES_TIMESERIES, source='NOAAIndices')
            noaa.peek()

        Parameters
        ----------
        type : {'sunspot SWO', 'sunspot RI', 'sunspot compare', 'radio', 'geo'}, optional
            The type of plot required. Defaults to "sunspot SWO".
        **plot_args : `dict`
            Additional plot keyword arguments that are handed to
            :meth:`pandas.DataFrame.plot`.
        """
        # Check we have a timeseries valid for plotting
        self._validate_data_for_plotting()

        figure = plt.figure()
        axes = plt.gca()

        if type == 'sunspot SWO':
            axes = self.data['sunspot SWO'].plot(**plot_args)
            self.data['sunspot SWO smooth'].plot()
            axes.set_ylabel('Sunspot Number')
<<<<<<< HEAD
        if type == 'sunspot RI':
            axes = self.data['sunspot RI'].plot(**plot_args)
            self.data['sunspot RI smooth'].plot()
            axes.set_ylabel('Sunspot Number')
        if type == 'sunspot compare':
            axes = self.data['sunspot RI'].plot(**plot_args)
            self.data['sunspot SWO'].plot()
            axes.set_ylabel('Sunspot Number')
        if type == 'radio':
            axes = self.data['radio flux'].plot(**plot_args)
            self.data['radio flux smooth'].plot()
            axes.set_ylabel('Radio Flux [sfu]')
        if type == 'geo':
            axes = self.data['geomagnetic ap'].plot(**plot_args)
=======
        elif type == 'sunspot RI':
            axes = self.data['sunspot RI'].plot()
            self.data['sunspot RI smooth'].plot()
            axes.set_ylabel('Sunspot Number')
        elif type == 'sunspot compare':
            axes = self.data['sunspot RI'].plot()
            self.data['sunspot SWO'].plot()
            axes.set_ylabel('Sunspot Number')
        elif type == 'radio':
            axes = self.data['radio flux'].plot()
            self.data['radio flux smooth'].plot()
            axes.set_ylabel('Radio Flux [sfu]')
        elif type == 'geo':
            axes = self.data['geomagnetic ap'].plot()
>>>>>>> 6a5fab25
            self.data['geomagnetic ap smooth'].plot()
            axes.set_ylabel('Geomagnetic AP Index')
        else:
            raise ValueError(f'Got unknown plot type "{type}"')

        axes.set_ylim(0)
        axes.set_title('Solar Cycle Progression')

        axes.yaxis.grid(True, 'major')
        axes.xaxis.grid(True, 'major')
        axes.legend()

        return figure

    @classmethod
    def _parse_file(cls, filepath):
        """
        Parses an NOAA indices csv file.

        Parameters
        ----------
        filepath : `str`
            The path to the file you want to parse.
        """
        header = []
        with open(filepath, 'r') as fp:
            line = fp.readline()
            # Read header at top of file
            while line.startswith((":", "#")):
                header += line
                line = fp.readline()
            fields = ('yyyy', 'mm', 'sunspot SWO', 'sunspot RI', 'sunspot ratio', 'sunspot SWO smooth',
                      'sunspot RI smooth', 'radio flux', 'radio flux smooth', 'geomagnetic ap', 'geomagnetic smooth')
            data = read_csv(fp, delim_whitespace=True, names=fields,
                            comment='#', dtype={'yyyy': np.str, 'mm': np.str})
            data = data.dropna(how='any')
            timeindex = Time.strptime([x + y for x, y in zip(data['yyyy'], data['mm'])], '%Y%m')
            timeindex.precision = 9
            data['time'] = timeindex.isot.astype('datetime64')
            data = data.set_index('time')
            data = data.drop('mm', 1)
            data = data.drop('yyyy', 1)

            # Add the units data
            units = OrderedDict([('sunspot SWO', u.dimensionless_unscaled),
                                 ('sunspot RI', u.dimensionless_unscaled),
                                 ('sunspot ratio', u.dimensionless_unscaled),
                                 ('sunspot SWO smooth', u.dimensionless_unscaled),
                                 ('sunspot RI smooth', u.dimensionless_unscaled),
                                 ('radio flux', u.W/u.m**2),
                                 ('radio flux smooth', u.W/u.m**2),
                                 ('geomagnetic ap', u.dimensionless_unscaled),
                                 ('geomagnetic smooth', u.dimensionless_unscaled)])
            # TODO: check units
            # TODO: fix header/meta, it's returning rubbish.
            return data, MetaDict({'comments': header}), units

    @classmethod
    def is_datasource_for(cls, **kwargs):
        """
        Determines if header corresponds to an NOAA indices timeseries.
        """
        if kwargs.get('source', ''):
            return kwargs.get('source', '').lower().startswith(cls._source)


class NOAAPredictIndicesTimeSeries(GenericTimeSeries):
    """
    NOAA Solar Cycle Predicted Progression.

    The predictions are updated monthly and are produced by ISES. Observed
    values are initially the preliminary values which are replaced with the
    final values as they become available.

    The following predicted values are available.

    * The predicted RI sunspot number is the official International Sunspot
      Number and is issued by the `Solar Influence Data Analysis Center (SDIC) <http://sidc.oma.be>`_ in Brussels, Belgium.
    * The predicted radio flux at 10.7 cm is produced by
      `Penticon/Ottawa <https://www.ngdc.noaa.gov/stp/solar/flux.html>`_ and the units are in sfu.

    Examples
    --------
    >>> import sunpy.timeseries
    >>> import sunpy.data.sample  # doctest: +REMOTE_DATA
    >>> noaa = sunpy.timeseries.TimeSeries(sunpy.data.sample.NOAAPREDICT_TIMESERIES, source='NOAAPredictIndices')  # doctest: +REMOTE_DATA
    >>> noaa.peek()   # doctest: +SKIP

    References
    ----------
    * `Solar and Geomagnetic Indices Data Archive <https://www.swpc.noaa.gov/products/3-day-geomagnetic-forecast>`_
    * `Predicted solar indices <http://services.swpc.noaa.gov/text/predicted-sunspot-radio-flux.txt>`_
    * `NOAA plots of Solar Cycle Progression <https://www.swpc.noaa.gov/products/solar-cycle-progression>`_
    * `NOAA Product List <https://www.swpc.noaa.gov/products-and-data>`_
    """

    # Class attribute used to specify the source class of the TimeSeries.
    _source = 'noaapredictindices'

    @peek_show
    def peek(self, **plot_args):
        """
        Plots predicted NOAA Indices as a function of time. An example is shown
        below.

        .. plot::

            import sunpy.timeseries
            import sunpy.data.sample
            noaa = sunpy.timeseries.TimeSeries(sunpy.data.sample.NOAAPREDICT_TIMESERIES, source='NOAAPredictIndices')
            noaa.peek()

        Parameters
        ----------
        **plot_args : `dict`
<<<<<<< HEAD
            Additional plot keyword arguments that are handed to
            :meth:`pandas.DataFrame.plot`.
=======
            Unused.
>>>>>>> 6a5fab25
        """
        # Check we have a timeseries valid for plotting
        self._validate_data_for_plotting()

        figure = plt.figure()
        axes = plt.gca()

        axes = self.data['sunspot'].plot(color='b', **plot_args)
        self.data['sunspot low'].plot(linestyle='--', color='b')
        self.data['sunspot high'].plot(linestyle='--', color='b')

        axes.set_ylim(0)
        axes.set_title('Solar Cycle Sunspot Number Prediction')
        axes.set_ylabel('Sunspot Number')
        # axes.set_xlabel(datetime.datetime.isoformat(self.data.index[0])[0:10])

        axes.yaxis.grid(True, 'major')
        axes.xaxis.grid(True, 'major')
        axes.legend()

        return figure

    @staticmethod
    def _parse_file(filepath):
        """
        Parses an NOAA indices csv file.

        Parameters
        ----------
        filepath : `str`
            The path to the file you want to parse.
        """
        header = ''
        with open(filepath, 'r') as fp:
            line = fp.readline()
            # Read header at top of file
            while line.startswith((":", "#")):
                header += line
                line = fp.readline()
            fields = ('yyyy', 'mm', 'sunspot', 'sunspot low', 'sunspot high',
                      'radio flux', 'radio flux low', 'radio flux high')
            data = read_csv(filepath, delim_whitespace=True, names=fields,
                            comment='#', skiprows=2, dtype={'yyyy': np.str, 'mm': np.str})
            data = data.dropna(how='any')

            timeindex = Time.strptime([x + y for x, y in zip(data['yyyy'], data['mm'])], '%Y%m')
            timeindex.precision = 9
            data['time'] = timeindex.isot.astype('datetime64')

            data = data.set_index('time')
            data = data.drop('mm', 1)
            data = data.drop('yyyy', 1)

            # Add the units data
            units = OrderedDict([('sunspot', u.dimensionless_unscaled),
                                 ('sunspot low', u.dimensionless_unscaled),
                                 ('sunspot high', u.dimensionless_unscaled),
                                 ('radio flux', u.W/u.m**2),
                                 ('radio flux low', u.W/u.m**2),
                                 ('radio flux high', u.W/u.m**2)])
            # Todo: check units used.
            return data, MetaDict({'comments': header}), units

    @classmethod
    def is_datasource_for(cls, **kwargs):
        """
        Determines if header corresponds to an NOAA predict indices
        `~sunpy.timeseries.TimeSeries`.
        """
        if kwargs.get('source', ''):
            return kwargs.get('source', '').lower().startswith(cls._source)<|MERGE_RESOLUTION|>--- conflicted
+++ resolved
@@ -81,37 +81,21 @@
             axes = self.data['sunspot SWO'].plot(**plot_args)
             self.data['sunspot SWO smooth'].plot()
             axes.set_ylabel('Sunspot Number')
-<<<<<<< HEAD
-        if type == 'sunspot RI':
+
+        elif type == 'sunspot RI':
             axes = self.data['sunspot RI'].plot(**plot_args)
             self.data['sunspot RI smooth'].plot()
             axes.set_ylabel('Sunspot Number')
-        if type == 'sunspot compare':
+        elif type == 'sunspot compare':
             axes = self.data['sunspot RI'].plot(**plot_args)
             self.data['sunspot SWO'].plot()
             axes.set_ylabel('Sunspot Number')
-        if type == 'radio':
+        elif type == 'radio':
             axes = self.data['radio flux'].plot(**plot_args)
             self.data['radio flux smooth'].plot()
             axes.set_ylabel('Radio Flux [sfu]')
-        if type == 'geo':
+        elif type == 'geo':
             axes = self.data['geomagnetic ap'].plot(**plot_args)
-=======
-        elif type == 'sunspot RI':
-            axes = self.data['sunspot RI'].plot()
-            self.data['sunspot RI smooth'].plot()
-            axes.set_ylabel('Sunspot Number')
-        elif type == 'sunspot compare':
-            axes = self.data['sunspot RI'].plot()
-            self.data['sunspot SWO'].plot()
-            axes.set_ylabel('Sunspot Number')
-        elif type == 'radio':
-            axes = self.data['radio flux'].plot()
-            self.data['radio flux smooth'].plot()
-            axes.set_ylabel('Radio Flux [sfu]')
-        elif type == 'geo':
-            axes = self.data['geomagnetic ap'].plot()
->>>>>>> 6a5fab25
             self.data['geomagnetic ap smooth'].plot()
             axes.set_ylabel('Geomagnetic AP Index')
         else:
@@ -227,12 +211,9 @@
         Parameters
         ----------
         **plot_args : `dict`
-<<<<<<< HEAD
             Additional plot keyword arguments that are handed to
             :meth:`pandas.DataFrame.plot`.
-=======
-            Unused.
->>>>>>> 6a5fab25
+
         """
         # Check we have a timeseries valid for plotting
         self._validate_data_for_plotting()
