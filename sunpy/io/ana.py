"""
This module provides an ANA file Reader.

This is a modified version of `pyana <https://github.com/tvwerkhoven/pyana>`__.

.. warning::

    The reading and writing of ana files is not supported under Windows.

    By default, this module is not installed on platforms other than Linux (x86-64) and macOS (x86-64 and ARM64).
    See the installation guide for more info.
"""
import os

from sunpy.io._header import FileHeader
<<<<<<< HEAD
=======
from sunpy.util.decorators import deprecated
>>>>>>> dec278ca
from sunpy.util.io import HDPair

try:
    from sunpy.io import _pyana
except ImportError:
    _pyana = None

ANA_NOT_INSTALLED = (
    "C extension for ANA is missing. For more details see: "
    "https://docs.sunpy.org/en/stable/installation.html#installing-without-conda"
)

ANA_DEPRECATION_MESSAGE = (
    "The ANA reader may be removed in a future version of sunpy, "
    "please comment here if you are using this code: "
    "https://community.openastronomy.org/t/possible-deprecation-of-ana-file-readers-and-writers-in-sunpy"
)

__all__ = ['read', 'get_header', 'write']


@deprecated(since="6.0", message=ANA_DEPRECATION_MESSAGE)
def read(filename, debug=False, **kwargs):
    """
    Loads an ANA file and returns the data and a header in a list of (data,
    header) tuples.

    Parameters
    ----------
    filename : `str`
        Name of file to be read.
    debug : `bool`, optional
        Prints verbose debug information.
    **kwargs : `dict`
        Unused.

    Returns
    -------
    `list`
        A list of (data, header) tuples

    Examples
    --------
    >>> data = sunpy.io.ana.read(filename)  # doctest: +SKIP
    """
    if not os.path.isfile(filename):
        raise OSError("File does not exist!")

    if _pyana is None:
        raise ImportError(ANA_NOT_INSTALLED)

    data = _pyana.fzread(filename, debug)
    return [HDPair(data['data'], FileHeader(data['header']))]


@deprecated(since="6.0", message=ANA_DEPRECATION_MESSAGE)
def get_header(filename, debug=False):
    """
    Loads an ANA file and only return the header consisting of the dimensions,
    size (defined as the product of all dimensions times the size of the
    datatype, this not relying on actual filesize) and comments.

    Parameters
    ----------
    filename : `str`
        Name of file to be read.
    debug : `bool`, optional
        Prints verbose debug information.

    Returns
    -------
    `list`
        A list of `~sunpy.io._header.FileHeader` headers.

    Examples
    --------
    >>> header = sunpy.io.ana.get_header(filename)  # doctest: +SKIP
    """
    if _pyana is None:
        raise ImportError(ANA_NOT_INSTALLED)

    data = _pyana.fzread(filename, debug)
    return [FileHeader(data['header'])]


@deprecated(since="6.0", message=ANA_DEPRECATION_MESSAGE)
def write(filename, data, comments=False, compress=True, debug=False):
    """
    Saves a 2D `numpy.array` as an ANA file and returns the bytes written or
    ``NULL``.

    Parameters
    ----------
    filename : `str`
        Name of file to be created.
    data : `numpy.ndarray`
        The data to be stored.
    comments : `~sunpy.io._header.FileHeader`, optional
        The comments to be stored as a header.
    compress : `bool`, optional
        Compress the data with `True` (the default).
    debug : `bool`, optional
        Prints verbose debug information, defaults to `False`.

    Returns
    -------
    `str`
        A new ANA compressed archive containing the data and header.

    Examples
    --------
    >>> written = sunpy.io.ana.write(filename, data, comments=False, compress=True)  # doctest: +SKIP
    """
    if _pyana is None:
        raise ImportError(ANA_NOT_INSTALLED)

    if comments:
        return _pyana.fzwrite(filename, data, int(compress), comments, debug)
    else:
        return _pyana.fzwrite(filename, data, int(compress), '', debug)<|MERGE_RESOLUTION|>--- conflicted
+++ resolved
@@ -13,10 +13,7 @@
 import os
 
 from sunpy.io._header import FileHeader
-<<<<<<< HEAD
-=======
 from sunpy.util.decorators import deprecated
->>>>>>> dec278ca
 from sunpy.util.io import HDPair
 
 try:
