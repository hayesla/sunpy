"""SOHO Map subclass definitions"""

import numpy as np

import astropy.units as u
from astropy.coordinates import CartesianRepresentation, HeliocentricMeanEcliptic
from astropy.visualization import PowerStretch
from astropy.visualization.mpl_normalize import ImageNormalize

from sunpy import log
from sunpy.map.mapbase import GenericMap
from sunpy.map.mixins.mapmeta import SpatialPair
from sunpy.map.sources.source_type import source_stretch
from sunpy.time import parse_time

__all__ = ['EITMap', 'LASCOMap', 'MDIMap', 'MDISynopticMap']


class EITMap(GenericMap):
    """
    SOHO EIT Image Map.

    SOHO EIT is an extreme ultraviolet (EUV) imager able to image the solar
    transition region and inner corona in four selected bandpasses,
    171 (Fe IX/X), 195 (Fe XII), 284 (Fe XV), and 304 (He II) Angstrom.

    SOHO was launched on 2 December 2 1995 into a sun-synchronous orbit and
    primary mission operations for SOHO EIT ended at the end of July 2010.

    References
    ----------
    * `SOHO Mission Page <https://sohowww.nascom.nasa.gov/>`__
    * `SOHO EIT Instrument Page <https://umbra.nascom.nasa.gov/eit/>`__
    * `SOHO EIT User Guide <https://umbra.nascom.nasa.gov/eit/eit_guide/>`__

    """

    def __init__(self, data, **kwargs):
        super().__init__(data, **kwargs)

        self._nickname = self.detector
<<<<<<< HEAD
        self.plotter.plot_settings['cmap'] = self._get_cmap_name()
        self.plotter.plot_settings['norm'] = ImageNormalize(
            stretch=source_stretch(self.meta, PowerStretch(0.5)), clip=False)

    @property
    def reference_date(self):
        # Old EIT data has date-obs in format of dd-JAN-yy so we use date_obs where available
        return self._get_date('date_obs') or super().date
=======
        self.plot_settings['cmap'] = f"sohoeit{str(int(self.wavelength.to('angstrom').value))}"
        self.plot_settings['norm'] = ImageNormalize(
            stretch=source_stretch(self.meta, PowerStretch(0.5)), clip=False)

    @property
    def coordinate_system(self):
        """
        Override the default implementation of coordinate_system to handle EITMAP-specific logic for CTYPE values.
        """
        ctype1, ctype2 = self.meta['ctype1'], self.meta['ctype2']
        if ctype1.lower() in ("solar-x", "solar_x"):
            ctype1 = 'HPLN-TAN'
        if ctype2.lower() in ("solar-y", "solar_y"):
            ctype2 = 'HPLT-TAN'
        return SpatialPair(ctype1, ctype2)
>>>>>>> be9e197b

    @property
    def date(self):
        # Old EIT data has date-obs in format of dd-JAN-yy so we use date_obs where available
        return self._get_date('date_obs') or super().date

    @property
    def spatial_units(self):
        """
        If not present in CUNIT{1,2} keywords, defaults to arcsec.
        """
        return SpatialPair(u.Unit(self.meta.get('cunit1', 'arcsec')),
                           u.Unit(self.meta.get('cunit2', 'arcsec')))

    @property
    def waveunit(self):
        """
        If WAVEUNIT FITS keyword isn't present, defaults to Angstrom.
        """
        unit = self.meta.get("waveunit", "Angstrom") or "Angstrom"
        return u.Unit(unit)

    @property
    def detector(self):
        return "EIT"

    @property
    def rsun_obs(self):
        return u.Quantity(self.meta['solar_r'] * self.meta['cdelt1'], 'arcsec')

    @property
    def _supported_observer_coordinates(self):
        return [(('hec_x', 'hec_y', 'hec_z'), {'x': self.meta.get('hec_x'),
                                               'y': self.meta.get('hec_y'),
                                               'z': self.meta.get('hec_z'),
                                               'unit': u.km,
                                               'representation_type': CartesianRepresentation,
                                               'frame': HeliocentricMeanEcliptic})
                ] + super()._supported_observer_coordinates

    @classmethod
    def is_datasource_for(cls, data, header, **kwargs):
        """Determines if header corresponds to an EIT image"""
        return header.get('instrume') == 'EIT' or header.get('telescop') == 'Extreme-ultraviolet Imaging Telescope (EIT)'


class LASCOMap(GenericMap):
    """
    SOHO LASCO Image Map

    The Large Angle and Spectrometric COronagraph (LASCO) is a set of three
    Lyot-type coronagraphs (C1, C2, and C3) that image the solar corona from
    1.1 to 32 solar radii.

    The C1 images rom 1.1 to 3 solar radii. The C2 telescope images the corona
    from 2 to 6 solar radii, overlapping the outer field-of-view of C1 from 2 to
    3 solar radii. The C3 telescope extends the field-of-view to 32 solar radii.

    SOHO was launched on 2 December 2 1995 into a sun-synchronous orbit.

    References
    ----------
    * `SOHO Mission Page <https://sohowww.nascom.nasa.gov/>`__
    """

    def __init__(self, data, **kwargs):
        super().__init__(data, **kwargs)

        self.plotter.plot_settings['cmap'] = f'soholasco{self.detector[1]!s}'
        self.plotter.plot_settings['norm'] = ImageNormalize(
            stretch=source_stretch(self.meta, PowerStretch(0.5)), clip=False)

    @property
    def coordinate_system(self):
        """
        Override the default implementation to handle LASCOMAP-specific logic for CTYPE values.
        """
        ctype1, ctype2 = self.meta['ctype1'], self.meta['ctype2']
        if ctype1.lower() in ("solar-x", "solar_x"):
            ctype1 = 'HPLN-TAN'
        if ctype2.lower() in ("solar-y", "solar_y"):
            ctype2 = 'HPLT-TAN'
        return SpatialPair(ctype1, ctype2)

    @property
    def spatial_units(self):
        return SpatialPair(u.Unit(self.meta.get('cunit1').lower()),
                           u.Unit(self.meta.get('cunit2').lower()))

    @property
    def rotation_matrix(self):
        # For Helioviewer images, clear rotation metadata, as these have already been rotated.
        # Also check that all CROTAn keywords exist to make sure that it's an untouched
        # Helioviewer file.
        if ('helioviewer' in self.meta and
                'crota' in self.meta and
                'crota1' in self.meta and
                'crota2' in self.meta):
            log.debug("LASCOMap: Ignoring CROTAn keywords "
                      "because the map has already been rotated by Helioviewer")
            return np.identity(2)
        else:
            return super().rotation_matrix

    @property
    def date(self):
        if date := self.meta.get('date-obs', self.meta.get('date_obs')):
            # If the header has already been fixed, no need to concatenate
            if (time := self.meta.get('time-obs', self.meta.get('time_obs'))) and 'T' not in date:
                date = f"{date}T{time}"
            date = parse_time(date)
        return date or super().date

    def _set_date(self, date):
        if 'time-obs' in self.meta:
            time_key = 'time-obs'
            del self.meta['time-obs']
        if 'time_obs' in self.meta:
            time_key = 'time_obs'
            del self.meta['time_obs']
        date_key = 'date-obs' if 'date-obs' in self.meta else 'date_obs'
        if time_key in self.meta:
            self.meta[date_key], self.meta[time_key] = parse_time(date).utc.isot.split('T')
        else:
            self.meta[date_key] = parse_time(date).utc.isot

    @property
    def nickname(self):
        filter = self.meta.get('filter', '')
        return f'{self.instrument}-{self.detector} {filter}'

    @nickname.setter
    def nickname(self, value):
        raise AttributeError("Cannot manually set nickname for LASCOMap")

    @property
    def measurement(self):
        # TODO: This needs to do more than white-light. Should give B, pB, etc.
        return "white-light"

    @property
    def unit(self):
        bunit = self.meta.get('bunit', None)
        if bunit is not None and bunit == 0:
            # The HV JP2 files given to us have a 0 value BUNIT
            return u.dimensionless_unscaled
        return super().unit

    @classmethod
    def is_datasource_for(cls, data, header, **kwargs):
        """Determines if header corresponds to an LASCO image."""
        return header.get('instrume') == 'LASCO'


class MDIMap(GenericMap):
    """
    SOHO MDI Image Map

    The Michelson Doppler Imager (MDI) is a white light refracting telescope
    which feeds sunlight through a series of filters onto a CCD camera. Two
    tunable Michelson interformeters define a 94 mAngstrom bandpass that can be
    tuned across the Ni 6768 Angstrom solar absorption line.

    MDI measures line-of-sight motion (Dopplergrams), magnetic field
    (magnetograms), and brightness images of the full solar disk at several
    resolutions (4 arc-second to very low resolution) and a fixed selected
    region in higher resolution (1.2 arc-second).

    SOHO was launched on 2 December 2 1995 into a sun-synchronous orbit and
    SOHO MDI ceased normal science observations on 12 April 2011.

    References
    ----------
    * `SOHO Mission Page <https://sohowww.nascom.nasa.gov/>`__
    * `SOHO MDI Instrument Page <http://soi.stanford.edu>`__
    * `SOHO MDI Fits Header keywords <http://soi.stanford.edu/sssc/doc/keywords.html>`__
    * :cite:t:`scherrer_solar_1995`
    """

    def __init__(self, data, **kwargs):
        super().__init__(data, **kwargs)
        if self.unit is not None and self.unit.is_equivalent(u.T):
            # Magnetic field maps, not intensity maps
            self.plotter._set_symmetric_vmin_vmax()

    @property
    def _date_obs(self):
        if 'T' in self.meta.get('date-obs', ''):
            # Helioviewer MDI files have the full date in DATE_OBS, but we still
            # want to let normal FITS files use DATE-OBS
            return parse_time(self.meta['date-obs'])
        elif 'date_obs' in self.meta:
            return parse_time(self.meta['date_obs'])

    @property
    def unit(self):
        bunit = self.meta.get('bunit', None)
        if bunit is not None and bunit.lower() == 'arbitrary intensity units':
            return u.dimensionless_unscaled
        return super().unit

    @property
    def spatial_units(self):
        """
        If not present in CUNIT{1,2} keywords, defaults to arcsec.
        """
        return SpatialPair(u.Unit(self.meta.get('cunit1', 'arcsec')),
                           u.Unit(self.meta.get('cunit2', 'arcsec')))

    @staticmethod
    def _is_mdi_map(header):
        return header.get('instrume') == 'MDI' or header.get('camera') == 'MDI'

    @staticmethod
    def _is_synoptic_map(header):
        return 'Synoptic Chart' in header.get('CONTENT', '')

    @property
    def _supported_observer_coordinates(self):
        return [(('obs_l0', 'obs_b0', 'obs_dist'), {'lon': self.meta.get('obs_l0'),
                                                    'lat': self.meta.get('obs_b0'),
                                                    'radius': self.meta.get('obs_dist'),
                                                    'unit': (u.deg, u.deg, u.AU),
                                                    'frame': "heliographic_carrington"}),
                ] + super()._supported_observer_coordinates

    @property
    def instrument(self):
        return "MDI"

    @property
    def waveunit(self):
        """
        Always assumed to be Angstrom.
        """
        return "Angstrom"

    @property
    def measurement(self):
        """
        Returns the measurement type.
        """
        return self.meta.get('CONTENT', '')

    @classmethod
    def is_datasource_for(cls, data, header, **kwargs):
        """Determines if header corresponds to an MDI image"""
        return cls._is_mdi_map(header) and not cls._is_synoptic_map(header)


class MDISynopticMap(MDIMap):
    """
    SOHO MDI synoptic magnetogram Map.

    See the docstring of `MDIMap` for information on the MDI instrument.
    """

    @property
    def date(self):
        """
        Image observation time.

        This is taken from the 'DATE-OBS' or 'T_OBS' keywords.
        """
        return self._get_date('date-obs') or self._get_date('t_obs') or super().date

    def _set_date(self, date):
        self.meta['date-obs'] = self.meta['t_obs'] = parse_time(date).utc.isot

    @property
    def spatial_units(self):
        cunit1 = self.meta['cunit1']
        if cunit1 == 'Degree':
            cunit1 = 'deg'

        cunit2 = self.meta['cunit2']
        if cunit2 == 'Sine Latitude':
            cunit2 = 'deg'

        return SpatialPair(u.Unit(cunit1), u.Unit(cunit2))

    @property
    def unit(self):
        bunit = self.meta.get('bunit', None)
        if bunit is None:
            return
        # Maxwells aren't in the IAU unit style manual and therefore not a valid FITS unit
        # The mapbase unit property forces this validation, so we must override it to prevent it.
        return u.Unit(bunit)

    @property
    def scale(self):
        if self.meta['cunit2'] == 'Sine Latitude':
            # Since, this map uses the cylindrical equal-area (CEA) projection,
            # the spacing should be modified to 180/pi times the original value
            # Reference: Section 5.5, Thompson 2006
            return SpatialPair(np.abs(self.meta['cdelt1']) * self.spatial_units[0] / u.pixel,
                               180 / np.pi * self.meta['cdelt2'] * u.deg / u.pixel)

    @classmethod
    def is_datasource_for(cls, data, header, **kwargs):
        """Determines if header corresponds to an MDI image"""
        return cls._is_mdi_map(header) and cls._is_synoptic_map(header)<|MERGE_RESOLUTION|>--- conflicted
+++ resolved
@@ -39,18 +39,8 @@
         super().__init__(data, **kwargs)
 
         self._nickname = self.detector
-<<<<<<< HEAD
         self.plotter.plot_settings['cmap'] = self._get_cmap_name()
         self.plotter.plot_settings['norm'] = ImageNormalize(
-            stretch=source_stretch(self.meta, PowerStretch(0.5)), clip=False)
-
-    @property
-    def reference_date(self):
-        # Old EIT data has date-obs in format of dd-JAN-yy so we use date_obs where available
-        return self._get_date('date_obs') or super().date
-=======
-        self.plot_settings['cmap'] = f"sohoeit{str(int(self.wavelength.to('angstrom').value))}"
-        self.plot_settings['norm'] = ImageNormalize(
             stretch=source_stretch(self.meta, PowerStretch(0.5)), clip=False)
 
     @property
@@ -64,7 +54,6 @@
         if ctype2.lower() in ("solar-y", "solar_y"):
             ctype2 = 'HPLT-TAN'
         return SpatialPair(ctype1, ctype2)
->>>>>>> be9e197b
 
     @property
     def date(self):
