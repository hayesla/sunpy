"""
Map is a generic Map class from which all other Map classes inherit from.
"""
import copy
import html
import inspect
import numbers
import textwrap
import warnings
import itertools
import webbrowser
<<<<<<< HEAD
from numbers import Integral
=======
from typing import Literal
>>>>>>> 2f4f5e76
from tempfile import NamedTemporaryFile

import matplotlib
import matplotlib.pyplot as plt
import numpy as np
from matplotlib.backend_bases import FigureCanvasBase
from matplotlib.figure import Figure

try:
    from dask.array import Array as DaskArray
    DASK_INSTALLED = True
except ImportError:
    DASK_INSTALLED = False

import astropy.units as u
import astropy.wcs
from astropy.coordinates import BaseCoordinateFrame, SkyCoord, UnitSphericalRepresentation
from astropy.utils.metadata import MetaData
from astropy.visualization import HistEqStretch, ImageNormalize
from astropy.visualization.wcsaxes import WCSAxes

import sunpy.coordinates.wcs_utils
from ndcube import NDCube
from ndcube.wcs.tools import unwrap_wcs_to_fitswcs
from sunpy import config, log
# The next two are not used but are called to register functions with external modules
from sunpy.coordinates.utils import get_rectangle_coordinates
from sunpy.image.resample import resample as sunpy_image_resample
from sunpy.image.resample import reshape_image_to_4d_superpixel
from sunpy.image.transform import _get_transform_method, _rotation_function_names, affine_transform
from sunpy.io._file_tools import write_file
<<<<<<< HEAD
from sunpy.map.mixins.mapdeprecate import MapDeprecateMixin
from sunpy.map.mixins.mapmeta import MapMetaMixin
from sunpy.util import MetaDict
from sunpy.util.decorators import ACTIVE_CONTEXTS, add_common_docstring, deprecated
from sunpy.util.exceptions import warn_user
=======
from sunpy.io._fits import extract_waveunit, header_to_fits
from sunpy.map.maputils import _clip_interval, _handle_norm
from sunpy.sun import constants
from sunpy.time import is_time, parse_time
from sunpy.util import MetaDict, expand_list, extent_in_other_wcs, grid_perimeter
from sunpy.util.decorators import (
    add_common_docstring,
    cached_property_based_on,
    check_arithmetic_compatibility,
    deprecated,
)
from sunpy.util.exceptions import SunpyUserWarning, warn_deprecated, warn_metadata, warn_user
>>>>>>> 2f4f5e76
from sunpy.util.functools import seconddispatch
from sunpy.util.util import _figure_to_base64, fix_duplicate_notes
from sunpy.visualization.plotter.mpl_plotter import MapPlotter

TIME_FORMAT = config.get("general", "time_format")
_NUMPY_COPY_IF_NEEDED = False if np.__version__.startswith("1.") else None

# Manually specify the ``.meta`` docstring. This is assigned to the .meta
# class attribute in GenericMap.__init__()
_meta_doc = """
The map metadata.

This is used to interpret the map data. It may
have been modified from the original metadata by sunpy. See the
`~sunpy.util.MetaDict.added_items`, `~sunpy.util.MetaDict.removed_items`
and `~sunpy.util.MetaDict.modified_items` properties of MetaDict
to query how the metadata has been modified.
"""

# The notes live here so we can reuse it in the source maps
_notes_doc = """

Notes
-----

A number of the properties of this class are returned as two-value named
tuples that can either be indexed by position ([0] or [1]) or be accessed
by the names (.x and .y) or (.axis1 and .axis2). Things that refer to pixel
axes use the ``.x``, ``.y`` convention, where x and y refer to the FITS
axes (x for columns y for rows). Spatial axes use ``.axis1`` and ``.axis2``
which correspond to the first and second axes in the header. ``axis1``
corresponds to the coordinate axis for ``x`` and ``axis2`` corresponds to
``y``.

This class assumes that the metadata adheres to the FITS 4 standard.
Where the CROTA2 metadata is provided (without PC_ij) it assumes a conversion
to the standard PC_ij described in section 6.1 of :cite:t:`calabretta_representations_2002`.

.. warning::
    If a header has CD_ij values but no PC_ij values, CDELT values are required
    for this class to construct the WCS.
    If a file with more than two dimensions is feed into the class,
    only the first two dimensions (NAXIS1, NAXIS2) will be loaded and the
    rest will be discarded.
"""

__all__ = ['GenericMap']


class GenericMap(MapDeprecateMixin, MapMetaMixin, NDCube):
    """
    A Generic spatially-aware 2D data array

    Parameters
    ----------
    data : `numpy.ndarray`, list
        A 2d list or ndarray containing the map data.
    header : dict
        A dictionary of the original image header tags.
    plot_settings : dict, optional
        Plot settings.

    Other Parameters
    ----------------
    **kwargs :
        Additional keyword arguments are passed to `~astropy.nddata.NDData`
        init.


    Methods and their known behavior with dask arrays
    -------------------------------------------------

    +-------------------+------------------------------------+
    | Method            | Preserve laziness with Dask Arrays |
    +===================+====================================+
    | `reproject_to`    | No                                 |
    +-------------------+------------------------------------+
    | `resample`        | No                                 |
    +-------------------+------------------------------------+
    | `rotate`          | No                                 |
    +-------------------+------------------------------------+
    | `max`             | Yes                                |
    +-------------------+------------------------------------+
    | `mean`            | Yes                                |
    +-------------------+------------------------------------+
    | `min`             | Yes                                |
    +-------------------+------------------------------------+
    | `std`             | Yes                                |
    +-------------------+------------------------------------+
    | `superpixel`      | Yes                                |
    +-------------------+------------------------------------+
    | `submap`          | Yes                                |
    +-------------------+------------------------------------+


    Examples
    --------
    >>> import sunpy.map
    >>> import sunpy.data.sample  # doctest: +REMOTE_DATA
    >>> aia = sunpy.map.Map(sunpy.data.sample.AIA_171_IMAGE)  # doctest: +REMOTE_DATA +IGNORE_WARNINGS
    >>> aia   # doctest: +REMOTE_DATA
    <sunpy.map.sources.sdo.AIAMap object at ...>
    SunPy Map
    ---------
    Observatory:                 SDO
    Instrument:          AIA 3
    Detector:            AIA
    Measurement:                 171.0 Angstrom
    Wavelength:          171.0 Angstrom
    Observation Date:    2011-06-07 06:33:02
    Reference Date:              2011-06-07 06:33:02
    Exposure Time:               0.234256 s
    Pixel Dimensions:            [1024. 1024.]
    Coordinate System:   helioprojective
    Scale:                       [2.402792 2.402792] arcsec / pix
    Reference Pixel:     [511.5 511.5] pix
    Reference Coord:     [3.22309951 1.38578135] arcsec
    array([[ -95.92475  ,    7.076416 ,   -1.9656711, ..., -127.96519  ,
            -127.96519  , -127.96519  ],
           [ -96.97533  ,   -5.1167884,    0.       , ...,  -98.924576 ,
            -104.04137  , -127.919716 ],
           [ -93.99607  ,    1.0189276,   -4.0757103, ...,   -5.094638 ,
             -37.95505  , -127.87541  ],
           ...,
           [-128.01454  , -128.01454  , -128.01454  , ..., -128.01454  ,
            -128.01454  , -128.01454  ],
           [-127.899666 , -127.899666 , -127.899666 , ..., -127.899666 ,
            -127.899666 , -127.899666 ],
           [-128.03072  , -128.03072  , -128.03072  , ..., -128.03072  ,
            -128.03072  , -128.03072  ]], shape=(1024, 1024), dtype=float32)

    >>> aia.spatial_units   # doctest: +REMOTE_DATA
    SpatialPair(axis1=Unit("arcsec"), axis2=Unit("arcsec"))
    >>> aia.peek()   # doctest: +SKIP
    """
    _registry = dict()
    # This overrides the default doc for the meta attribute
    meta = MetaData(doc=_meta_doc, copy=False)
    # Enabling the GenericMap reflected operators is a bit subtle. The GenericMap
    # reflected operator will be used only if the Quantity non-reflected operator
    # returns NotImplemented. The Quantity operator strips the unit from the
    # Quantity and tries to combine the value with the GenericMap using NumPy's
    # __array_ufunc__(). If NumPy believes that it can proceed, this will result
    # in an error. We explicitly set __array_ufunc__ = None so that the NumPy
    # call, and consequently the Quantity operator, will return NotImplemented.
    __array_ufunc__ = None

    def __init_subclass__(cls, **kwargs):
        """
        An __init_subclass__ hook initializes all of the subclasses of a given class.
        So for each subclass, it will call this block of code on import.
        This replicates some metaclass magic without the need to be aware of metaclasses.
        Here we use this to register each subclass in a dict that has the
        ``is_datasource_for`` attribute.
        This is then passed into the Map Factory so we can register them.
        """
        super().__init_subclass__(**kwargs)
        if cls.__doc__ is None:
            # Set an empty string, to prevent an error adding None to str in the next line
            cls.__doc__ = ''
        cls.__doc__ = fix_duplicate_notes(_notes_doc, cls.__doc__)

        if hasattr(cls, 'is_datasource_for'):
            # NOTE: This conditional is due to overlapping map sources in sunpy and pfsspy that
            # lead to a MultipleMatchError if sunpy.map and pfsspy.map are imported.
            # See https://github.com/sunpy/sunpy/issues/7294 for more information.
            # This also applies to older versions of sunkit-magex with ADAPTMap.
            if f'{cls.__module__}.{cls.__name__}' not in  ["pfsspy.map.GongSynopticMap", "sunkit_magex.pfss.map.ADAPTMap"]:
                cls._registry[cls] = cls.is_datasource_for

    def __init__(self, data, *, wcs=None, uncertainty=None, mask=None, meta,
                 unit=None, copy=False, plot_settings=None, **kwargs):
        # Setup some attributes
        self._metadata_validated = False
        self._nickname = None
        # These are placeholders for default attributes, which are only set
        # once if their data isn't present in the map metadata.
        self._default_time = None
        self._default_dsun = None
        self._default_carrington_longitude = None
        self._default_heliographic_latitude = None
        self._default_heliographic_longitude = None

        # If the data has more than two dimensions, the first dimensions
        # (NAXIS1, NAXIS2) are used and the rest are discarded.
        ndim = data.ndim
        if ndim > 2:
            # We create a slice that removes all but the 'last' two
            # dimensions. (Note dimensions in ndarray are in reverse order)

            new_2d_slice = [0]*(ndim-2)
            new_2d_slice.extend([slice(None), slice(None)])
            data = data[tuple(new_2d_slice)]
            # Warn the user that the data has been truncated
            warn_user("This file contains more than 2 dimensions. "
                      "Data will be truncated to the first two dimensions.")

        params = list(inspect.signature(NDCube).parameters)
        ndcube_kwargs = {x: kwargs.pop(x) for x in params & kwargs.keys()}
        super().__init__(data, wcs=None, uncertainty=uncertainty, mask=mask,
                         meta=MetaDict(meta), unit=unit, copy=copy,
                         **ndcube_kwargs)
        # NDData.__init__ sets self.wcs before it sets self.meta as our wcs
        # setter needs self.meta to exist we call the parent __init__ with
        # wcs=None and then set self.wcs so that meta is already set before the
        # wcs setter is run with the "real" wcs.
        self.wcs = wcs

        # Validate header
        # TODO: This should be a function of the header, not of the map
        self._validate_meta()

        self.plotter = MapPlotter
        if plot_settings:
            self.plotter.plot_settings.update(plot_settings)

    @property
    # @deprecated('6.0', alternative='plotter.plot_settings')
    def plot_settings(self):
        return self.plotter.plot_settings

    @plot_settings.setter
    # @deprecated('6.0', alternative='plotter.plot_settings')
    def plot_settings(self, value):
        self.plotter.plot_settings = value

    def __getitem__(self, key):
        def format_slice(key):
            if not isinstance(key, slice):
                return f"{key}"
            return f"{key.start or ''}:{key.stop or ''}{f':{key.step}' if key.step else ''}"

        if not isinstance(key, tuple):
            key = (key,)

        if any(intidx := list(map(lambda x: isinstance(x, Integral), key))):
            strslice = ", ".join([f"{k}:{k+1}" if isint else format_slice(k)
                                  for k, isint in zip(key, intidx)])
            raise TypeError(
                "It is not possible to slice a map with an integer as it will "
                "reduce the number of data dimensions by one.\nIn order to "
                "apply the same slice without dropping a dimension do "
                f"mymap[{strslice}]."
            )
        return super().__getitem__(key)


    def _text_summary(self):
        dt = self.exposure_time
        wave = self.wavelength
        measurement = self.measurement

        dt = 'Unknown' if dt is None else dt
        wave = 'Unknown' if wave is None else wave
        measurement = 'Unknown' if measurement is None else measurement

        return textwrap.dedent("""\
                   SunPy Map
                   ---------
                   Observatory:\t\t {obs}
                   Instrument:\t\t {inst}
                   Detector:\t\t {det}
                   Measurement:\t\t {meas}
                   Wavelength:\t\t {wave}
                   Observation Date:\t {date}
                   Reference Date:\t\t {ref_date}
                   Exposure Time:\t\t {dt}
                   Pixel Dimensions:\t\t {dim}
                   Coordinate System:\t {coord}
                   Scale:\t\t\t {scale}
                   Reference Pixel:\t {refpix}
                   Reference Coord:\t {refcoord}\
                   """).format(obs=self.observatory, inst=self.instrument, det=self.detector,
                               meas=measurement, wave=wave,
                               date=self.date.strftime(TIME_FORMAT),
                               ref_date=self.reference_date.strftime(TIME_FORMAT),
                               dt=dt,
                               dim=u.Quantity(self.shape[::-1]),
                               scale=u.Quantity(self.scale),
                               coord=self._coordinate_frame_name,
                               refpix=u.Quantity(self.reference_pixel),
                               refcoord=u.Quantity((self._reference_longitude,
                                                    self._reference_latitude)),
                               tmf=TIME_FORMAT)

    def __str__(self):
        return f"{self._text_summary()}\n{self.data.__repr__()}"

    def __repr__(self):
        return f"{object.__repr__(self)}\n{self}"

    def _repr_html_(self, compute_dask=False):
        """
        Produce an HTML summary with plots for use in Jupyter notebooks.
        """
        # Convert the text repr to an HTML table
        partial_html = self._text_summary()[20:].replace('\n', '</td></tr><tr><th>')\
                                                .replace(':\t', '</th><td>')
        text_to_table = textwrap.dedent(f"""\
            <table style='text-align:left'>
                <tr><th>{partial_html}</td></tr>
            </table>""").replace('\n', '')

        # Handle bad values (infinite and NaN) in the data array
        finite_data = self.data[np.isfinite(self.data)]
        count_nan = np.isnan(self.data).sum()
        count_inf = np.isinf(self.data).sum()

        if DASK_INSTALLED and isinstance(finite_data, DaskArray):
            # This will fetch the entire data array into memory and only happens for the quicklook method
            if compute_dask:
                finite_data = finite_data.compute()
            else:
                dask_html = self.data._repr_html_()
                return textwrap.dedent(f"""\
                    <pre>{html.escape(object.__repr__(self))}</pre>
                    <table>
                        <tr>
                            <td>{text_to_table}</td>
                            <td>
                                {dask_html}
                            </td>
                        </tr>
                        <tr>
                        </tr>
                    </table>""")

        # Assemble an informational string with the counts of bad pixels
        bad_pixel_text = ""
        if count_nan + count_inf > 0:
            bad_pixel_text = "Bad pixels are shown in red: "
            text_list = []
            if count_nan > 0:
                text_list.append(f"{count_nan} NaN")
            if count_inf > 0:
                text_list.append(f"{count_inf} infinite")
            bad_pixel_text += ", ".join(text_list)

        # Use a grayscale colormap with histogram equalization (and red for bad values)
        # Make a copy of the colormap to avoid modifying the matplotlib instance when
        # doing set_bad() (copy not needed when min mpl is 3.5, as already a copy)
        cmap = copy.copy(matplotlib.colormaps['gray'])
        cmap.set_bad(color='red')
        norm = ImageNormalize(stretch=HistEqStretch(finite_data))

        # Plot the image in pixel space
        fig = Figure(figsize=(5.2, 4.8))
        # Figure instances in matplotlib<3.1 do not create a canvas by default
        if fig.canvas is None:
            FigureCanvasBase(fig)
        ax = fig.subplots()
        ax.imshow(self.data, origin='lower', interpolation='nearest', cmap=cmap, norm=norm)
        ax.set_xlabel('X pixel')
        ax.set_ylabel('Y pixel')
        ax.set_title('In pixel space')
        pixel_src = _figure_to_base64(fig)
        bounds = ax.get_position().bounds  # save these axes bounds for later use

        # Plot the image using WCS information, with the same axes bounds as above
        fig = Figure(figsize=(5.2, 4.8))
        # Figure instances in matplotlib<3.1 do not create a canvas by default
        if fig.canvas is None:
            FigureCanvasBase(fig)
        # Create the WCSAxes manually because we need to avoid using pyplot
        ax = WCSAxes(fig, bounds, aspect='equal', wcs=self.wcs)
        fig.add_axes(ax)
        self.plot(axes=ax, cmap=cmap, norm=norm)
        ax.set_title('In coordinate space using WCS information')
        wcs_src = _figure_to_base64(fig)

        # Plot the histogram of pixel values
        fig = Figure(figsize=(4.8, 2.4), constrained_layout=True)
        # Figure instances in matplotlib<3.1 do not create a canvas by default
        if fig.canvas is None:
            FigureCanvasBase(fig)
        ax = fig.subplots()
        values, bins, patches = ax.hist(finite_data.ravel(), bins=100)
        norm_centers = norm(0.5 * (bins[:-1] + bins[1:])).data
        for c, p in zip(norm_centers, patches):
            plt.setp(p, "facecolor", cmap(c))
        ax.plot(np.array([bins[:-1], bins[1:]]).T.ravel(),
                np.array([values, values]).T.ravel())
        ax.set_facecolor('white')
        ax.semilogy()
        # Explicitly set the power limits for the X axis formatter to avoid text overlaps
        ax.xaxis.get_major_formatter().set_powerlimits((-3, 4))
        ax.set_xlabel(f"Pixel value{' (' + str(self.unit) + ')' if self.unit else ''} in linear bins")
        ax.set_ylabel('# of pixels')
        ax.set_title('Distribution of pixel values [click for cumulative]')
        hist_src = _figure_to_base64(fig)

        # Plot the CDF of the pixel values using a symmetric-log horizontal scale
        fig = Figure(figsize=(4.8, 2.4), constrained_layout=True)
        # TODO: Figure instances in matplotlib<3.1 do not create a canvas by default
        if fig.canvas is None:
            FigureCanvasBase(fig)
        ax = fig.subplots()
        n_bins = 256
        bins = norm.inverse(np.arange(n_bins + 1) / n_bins)
        values, _, patches = ax.hist(finite_data.ravel(), bins=bins, cumulative=True)
        for i, p in enumerate(patches):
            plt.setp(p, "facecolor", cmap((i + 0.5) / n_bins))
        ax.plot(np.array([bins[:-1], bins[1:]]).T.ravel(),
                np.array([values, values]).T.ravel())
        ax.set_facecolor('white')
        ax.set_xscale('symlog')
        ax.set_yscale('log')
        ax.set_xlabel(f"Pixel value{' (' + str(self.unit) + ')' if self.unit else ''} in equalized bins")
        ax.set_ylabel('Cumulative # of pixels')
        ax.set_title('Cumulative distribution of pixel values')
        cdf_src = _figure_to_base64(fig)

        return textwrap.dedent(f"""\
            <pre>{html.escape(object.__repr__(self))}</pre>
            <table>
                <tr>
                    <td>{text_to_table}</td>
                    <td rowspan=3>
                        <div align=center>
                            Image colormap uses histogram equalization<br>
                            Click on the image to toggle between units
                        </div>
                        <img src='data:image/png;base64,{wcs_src}'
                             src2='data:image/png;base64,{pixel_src}'
                             onClick='var temp = this.src;
                                      this.src = this.getAttribute("src2");
                                      this.setAttribute("src2", temp)'
                        />
                        <div align=center>
                            {bad_pixel_text}
                        </div>
                    </td>
                </tr>
                <tr>
                </tr>
                <tr>
                    <td><img src='data:image/png;base64,{hist_src}'
                             src2='data:image/png;base64,{cdf_src}'
                             onClick='var temp = this.src;
                                      this.src = this.getAttribute("src2");
                                      this.setAttribute("src2", temp)'
                        />
                    </td>
                </tr>
            </table>""")

    def quicklook(self):
        """
        Display a quicklook summary of the Map instance using the default web browser.

        Notes
        -----
        The image colormap uses
        `histogram equalization <https://en.wikipedia.org/wiki/Histogram_equalization>`__.

        Clicking on the image to switch between pixel space and coordinate space requires
        Javascript support to be enabled in the web browser.

        Examples
        --------
        >>> from sunpy.map import Map
        >>> import sunpy.data.sample  # doctest: +REMOTE_DATA
        >>> smap = Map(sunpy.data.sample.AIA_171_IMAGE)  # doctest: +REMOTE_DATA +IGNORE_WARNINGS
        >>> smap.quicklook()  # doctest: +SKIP

        (which will open the following content in the default web browser)

        .. generate:: html
            :html_border:

            from sunpy.map import Map
            import sunpy.data.sample
            smap = Map(sunpy.data.sample.AIA_171_IMAGE)
            print(smap._repr_html_())

        """
        with NamedTemporaryFile('w', delete=False, prefix='sunpy.map.', suffix='.html') as f:
            url = 'file://' + f.name
            f.write(textwrap.dedent(f"""\
                <html>
                    <title>Quicklook summary for {html.escape(object.__repr__(self))}</title>
                    <body>{self._repr_html_(compute_dask=True)}</body>
                </html>"""))
        webbrowser.open_new_tab(url)

    def _new_instance(self, data=None, meta=None, plot_settings=None, **kwargs):
        """
        Instantiate a new instance of this class using given data.
        This is a shortcut for ``type(self)(data, meta, plot_settings)``.
        """
        if meta is None:
            meta = copy.deepcopy(getattr(self, 'meta'))
        if new_unit := kwargs.get('unit', None):
            meta['bunit'] = self._parse_fits_unit(new_unit).to_string()
        # NOTE: wcs=None is explicitly passed here because the wcs of a map is
        # derived from the information in the metadata.
        new_map = super()._new_instance(data=data, meta=meta, wcs=None, **kwargs)
        # plot_settings are set explicitly here as some map sources
        # explicitly set some of the plot_settings in the constructor
        # and we want to preserve the plot_settings of the previous
        # instance.
        if plot_settings is not None:
            new_map.plot_settings.update(plot_settings)
        return new_map

    def _get_lon_lat(self, frame):
        """
        Given a coordinate frame, extract the lon and lat by casting to
        SphericalRepresentation first.
        """
        r = frame.represent_as(UnitSphericalRepresentation)
        return r.lon.to(self.spatial_units[0]), r.lat.to(self.spatial_units[1])

    @property
    def quantity(self):
        """Unitful representation of the map data."""
        return u.Quantity(self.data, self.unit, copy=_NUMPY_COPY_IF_NEEDED)

    def _as_mpl_axes(self):
        """
        Compatibility hook for Matplotlib and WCSAxes.
        This functionality requires the WCSAxes package to work. The reason
        we include this here is that it allows users to use WCSAxes without
        having to explicitly import WCSAxes
        With this method, one can do::

            import matplotlib.pyplot as plt
            import sunpy.map
            amap = sunpy.map.Map('filename.fits')
            fig = plt.figure()
            ax = plt.subplot(projection=amap)
            ...

        and this will generate a plot with the correct WCS coordinates on the
        axes. See <https://docs.astropy.org/en/stable/visualization/wcsaxes/index.html> for more information.
        """
        # This code is reused from Astropy
        return WCSAxes, {'wcs': self.wcs}


    @u.quantity_input
    def shift_reference_coord(self, axis1: u.deg, axis2: u.deg):
        """
        Returns a map shifted by a specified amount to, for example, correct
        for a bad map location. These values are applied directly to the
        `~sunpy.map.GenericMap.reference_coordinate`. To check how much the
        reference coordinate has been modified, see
        ``sunpy.map.GenericMap.meta.modified_items['CRVAL1']`` and
        ``sunpy.map.GenericMap.meta.modified_items['CRVAL2']``.

        Parameters
        ----------
        axis1 : `~astropy.units.Quantity`
            The shift to apply to the Longitude (solar-x) coordinate.
        axis2 : `~astropy.units.Quantity`
            The shift to apply to the Latitude (solar-y) coordinate

        Returns
        -------
        out : `~sunpy.map.GenericMap` or subclass
            A new shifted Map.
        """
        new_meta = self.meta.copy()

        # Update crvals
        new_meta['crval1'] = ((self._reference_longitude + axis1).to(self.spatial_units[0])).value
        new_meta['crval2'] = ((self._reference_latitude + axis2).to(self.spatial_units[1])).value

        # Create new map with the modification
        new_map = self._new_instance(data=self.data, meta=new_meta, plot_settings=self.plotter.plot_settings)

        return new_map

    @property
    # TODO FIX THIS
    #@cached_property_based_on('_meta_hash')
    def wcs(self):
        """
        The `~astropy.wcs.WCS` property of the map.

        Notes
        -----
        ``dateobs`` is always populated with the "canonical" observation time as
        provided by the `.date` property. This will commonly be the DATE-OBS key if it
        is in the metadata, but see that property for the logic otherwise.

        ``dateavg`` is always populated with the reference date of the coordinate system
        as provided by the `.reference_date` property. This will commonly be the
        DATE-AVG key if it is in the metadata, but see that property for the logic
        otherwise.

        ``datebeg`` is conditonally populated with the start of the observation period
        as provided by the `.date_start` property, which normally returns a value only
        if the DATE-BEG key is in the metadata.

        ``dateend`` is conditonally populated with the end of the observation period as
        provided by the `.date_end` property, which normally returns a value only if the
        DATE-END key is in the metadata.
        """
        self._validate_meta()
        w2 = astropy.wcs.WCS(naxis=2)

        # Add one to go from zero-based to one-based indexing
        w2.wcs.crpix = u.Quantity(self.reference_pixel) + 1 * u.pix
        # Make these a quantity array to prevent the numpy setting element of
        # array with sequence error.
        # Explicitly call ``.to()`` to check that scale is in the correct units
        w2.wcs.cdelt = u.Quantity([self.scale[0].to(self.spatial_units[0] / u.pix),
                                   self.scale[1].to(self.spatial_units[1] / u.pix)])
        w2.wcs.crval = u.Quantity([self._reference_longitude, self._reference_latitude])
        w2.wcs.ctype = self.coordinate_system
        w2.wcs.pc = self.rotation_matrix
        w2.wcs.set_pv(self._pv_values)
        # FITS standard doesn't allow both PC_ij *and* CROTA keywords
        w2.wcs.crota = (0, 0)
        w2.wcs.cunit = self.spatial_units
        w2.wcs.aux.rsun_ref = self.rsun_meters.to_value(u.m)

        w2.wcs.dateobs = self.date.utc.isot
        w2.wcs.dateavg = self.reference_date.utc.isot
        if self.date_start is not None:
            w2.wcs.datebeg = self.date_start.utc.isot
        if self.date_end is not None:
            w2.wcs.dateend = self.date_end.utc.isot

        # Set observer coordinate information except when we know it is not appropriate (e.g., HGS)
        sunpy_frame = sunpy.coordinates.wcs_utils._sunpy_frame_class_from_ctypes(w2.wcs.ctype)
        if sunpy_frame is None or hasattr(sunpy_frame, 'observer'):
            # Clear all the aux information that was set earlier. This is to avoid
            # issues with maps that store multiple observer coordinate keywords.
            # Note that we have to create a new WCS as it's not possible to modify
            # wcs.wcs.aux in place.
            header = w2.to_header()
            for kw in ['crln_obs', 'dsun_obs', 'hgln_obs', 'hglt_obs']:
                header.pop(kw, None)
            w2 = astropy.wcs.WCS(header)

            # Get observer coord, and set the aux information
            obs_coord = self.observer_coordinate
            sunpy.coordinates.wcs_utils._set_wcs_aux_obs_coord(w2, obs_coord)

        # Set the shape of the data array
        w2.array_shape = self.data.shape

        # Validate the WCS here.
        w2.wcs.set()
        return w2

    @wcs.setter
    def wcs(self, wcs):
        """
        Map uses the meta dict as the source of truth.
        When setting the wcs of the map we convert it to a header and then
        update the header of the map.
        """
        if wcs is None:
            return
        # Unwrap any wrapper classes to FITS WCS
        unwrapped, _ = unwrap_wcs_to_fitswcs(wcs)
        # Convert to a header
        new_header = unwrapped.to_header()
        # wcslib ignores NAXIS
        for n in range(1, unwrapped.naxis + 1):
            new_header[f"NAXIS{n}"] = unwrapped._naxis[n-1]
        old_wcs_header = self.wcs.to_header()
        # Reduce the new header to just the keys which differ from the current WCS
        # We do this to figure out what's been changed post wcslib doing any
        # conversion (such as arcsec -> deg)
        changed_header = dict(set(new_header.items()).difference(old_wcs_header.items()))
        # If the units are different to the original metadata then we override
        # all the keys from the new WCS header to account for unit conversion.
        if any([new_header[f"CUNIT{n}"] != self.meta[f"CUNIT{n}"] for n in range(1, 3)]):
            # TODO: Do we want to make it so we don't change units?
            changed_header = new_header
        self.meta.update(MetaDict(changed_header))

    def save(self, filepath, filetype='auto', **kwargs):
        """
        Save a map to a file.

        Parameters
        ----------
        filepath : `str`
            Location to save the file to.
            If ``filepath`` ends with ".asdf" and ``filetype="auto"``, an ASDF file will be created.
        filetype : `str`, optional
            The file format to save the map in. Defaults to ``"auto"`` which infers
            the format from the file extension. Supported formats include FITS, JP2, and ASDF.
        hdu_type : `~astropy.io.fits.hdu.base.ExtensionHDU` instance or class, optional
            For FITS files, this specifies the type of HDU to write. By default, the map is saved
            in the primary HDU. If an HDU type or instance is provided, the map data and header will
            be written to that HDU. For example, `astropy.io.fits.CompImageHDU` can be used to compress the map.
        kwargs :
            Any additional keyword arguments are passed to `~sunpy.io._file_tools.write_file`
            or `asdf.AsdfFile.write_to`.

        Notes
        -----
        Saving with the jp2 extension will write a modified version
        of the given data casted to uint8 values in order to support
        the JPEG2000 format.

        Saving with the ``.asdf`` extension will save the map as an ASDF file, storing the map's
        attributes under the key ``'sunpymap'`` in the ASDF tree.

        Examples
        --------
        >>> from astropy.io.fits import CompImageHDU
        >>> from sunpy.map import Map
        >>> import sunpy.data.sample  # doctest: +REMOTE_DATA
        >>> aia_map = Map(sunpy.data.sample.AIA_171_IMAGE)  # doctest: +REMOTE_DATA +IGNORE_WARNINGS
        >>> aia_map.save("aia171.fits", hdu_type=CompImageHDU)  # doctest: +REMOTE_DATA +IGNORE_WARNINGS
        >>> aia_map.save("aia171.asdf")  # doctest: +REMOTE_DATA
        """
        if filetype.lower() == "asdf" or (filetype.lower() == "auto" and str(filepath).lower().endswith(".asdf")):
            import asdf
            asdf.AsdfFile({'sunpymap': self}).write_to(str(filepath), **kwargs)
        else:
            write_file(filepath, self.data, self.meta, filetype=filetype, **kwargs)




# #### Image processing routines #### #

    @u.quantity_input
    def resample(self, dimensions: u.pixel, method='linear'):
        """
        Resample to new dimension sizes.

        Uses the same parameters and creates the same coordinate lookup points
        as IDL's congrid routine, which apparently originally came from a
        VAX/VMS routine of the same name.

        This method **does not** preserve dask arrays.

        Parameters
        ----------
        dimensions : `~astropy.units.Quantity`
            Output pixel dimensions. The first argument corresponds to the 'x'
            axis and the second argument corresponds to the 'y' axis.
        method : str
            Method to use for resampling interpolation.
                * ``'nearest'`` and ``'linear'`` - Use n x 1-D interpolations using
                  `scipy.interpolate.interp1d`.
                * ``'spline'`` - Uses piecewise polynomials (splines) for mapping the input
                  array to new coordinates by interpolation using
                  `scipy.ndimage.map_coordinates`.

        Returns
        -------
        out : `~sunpy.map.GenericMap` or subclass
            Resampled map

        References
        ----------
        `Rebinning <https://scipy-cookbook.readthedocs.io/items/Rebinning.html>`__
        """

        # Note: because the underlying ndarray is transposed in sense when
        #   compared to the Map, the ndarray is transposed, resampled, then
        #   transposed back
        # Note: "center" defaults to True in this function because data
        #   coordinates in a Map are at pixel centers

        # Make a copy of the original data and perform resample
        new_data = sunpy_image_resample(self.data.copy().T, dimensions,
                                        method, center=True)
        new_data = new_data.T

        scale_factor_x = float(self.shape[1] / dimensions[0].value)
        scale_factor_y = float(self.shape[0] / dimensions[1].value)

        # Update image scale and number of pixels
        new_meta = self.meta.copy()

        # Update metadata
        for key in {'cdelt1', 'cd1_1', 'cd2_1'} & self.meta.keys():
            new_meta[key] *= scale_factor_x
        for key in {'cdelt2', 'cd1_2', 'cd2_2'} & self.meta.keys():
            new_meta[key] *= scale_factor_y
        if 'pc1_1' in self.meta:
            new_meta['pc1_2'] *= scale_factor_y / scale_factor_x
            new_meta['pc2_1'] *= scale_factor_x / scale_factor_y

        new_meta['crpix1'] = (self.reference_pixel.x.to_value(u.pix) + 0.5) / scale_factor_x + 0.5
        new_meta['crpix2'] = (self.reference_pixel.y.to_value(u.pix) + 0.5) / scale_factor_y + 0.5
        new_meta['naxis1'] = new_data.shape[1]
        new_meta['naxis2'] = new_data.shape[0]

        # Create new map instance
        new_map = self._new_instance(data=new_data, meta=new_meta, plot_settings=self.plotter.plot_settings)
        return new_map

    @add_common_docstring(rotation_function_names=_rotation_function_names)
    @u.quantity_input
    def rotate(self, angle: u.deg = None, rmatrix=None, order=3, scale=1.0,
               recenter=False, missing=np.nan, *, method='scipy', clip=True):
        """
        Returns a new rotated and rescaled map.

        Specify either a rotation angle or a rotation matrix, but not both. If
        neither an angle or a rotation matrix are specified, the map will be
        rotated by the rotation information in the metadata, which should derotate
        the map so that the pixel axes are aligned with world-coordinate axes.

        This method **does not** preserve dask arrays.

        Parameters
        ----------
        angle : `~astropy.units.Quantity`
            The angle (degrees) to rotate counterclockwise.
        rmatrix : array-like
            2x2 linear transformation rotation matrix.
        order : int
            Interpolation order to be used. The precise meaning depends on the
            rotation method specified by ``method``.
            Default: 3
        scale : float
            A scale factor for the image, default is no scaling
        recenter : bool
            If `True`, position the reference coordinate at the center of the new map
            Default: `False`
        missing : float
            The value to use for pixels in the output map that are beyond the extent
            of the input map.
            Default: `numpy.nan`
        method : {{{rotation_function_names}}}, optional
            Rotation function to use. Defaults to ``'scipy'``.
        clip : `bool`, optional
            If `True`, clips the pixel values of the output image to the range of the
            input image (including the value of ``missing``, if used).
            Defaults to `True`.

        Returns
        -------
        out : `~sunpy.map.GenericMap` or subclass
            A new Map instance containing the rotated and rescaled data of the
            original map.

        See Also
        --------
        sunpy.image.transform.affine_transform :
            The routine this method calls for the rotation.

        Notes
        -----
        The rotation information in the metadata of the new map is modified
        appropriately from that of the original map to account for the applied rotation.
        It will solely be in the form of a PCi_j matrix, even if the original map used
        the CROTA2 keyword or a CDi_j matrix.

        If the map does not already contain pixels with `numpy.nan` values, setting
        ``missing`` to an appropriate number for the data (e.g., zero) will reduce the
        computation time.

        For each NaN pixel in the input image, one or more pixels in the output image
        will be set to NaN, with the size of the pixel region affected depending on the
        interpolation order. All currently implemented rotation methods require a
        convolution step to handle image NaNs. This convolution normally uses
        :func:`scipy.signal.convolve2d`, but if `OpenCV <https://opencv.org>`__ is
        installed, the faster |cv2_filter2D|_ is used instead.

        See :func:`sunpy.image.transform.affine_transform` for details on each of the
        rotation functions.
        """
        if angle is not None and rmatrix is not None:
            raise ValueError("You cannot specify both an angle and a rotation matrix.")
        elif angle is None and rmatrix is None:
            # Be aware that self.rotation_matrix may not actually be a pure rotation matrix
            rmatrix = self.rotation_matrix

        if order not in range(6):
            raise ValueError("Order must be between 0 and 5.")

        method = _get_transform_method(method)

        # The FITS-WCS transform is by definition defined around the
        # reference coordinate in the header.
        lon, lat = self._get_lon_lat(self.reference_coordinate.frame)
        rotation_center = u.Quantity([lon, lat])

        # Copy meta data
        new_meta = self.meta.copy()
        if angle is not None:
            # Calculate the parameters for the affine_transform
            c = np.cos(np.deg2rad(angle))
            s = np.sin(np.deg2rad(angle))
            rmatrix = np.array([[c, -s],
                                [s, c]])

        # The data will be rotated by the inverse of the rotation matrix. Because rmatrix may not
        # actually be a pure rotation matrix, we calculate the inverse in a general manner.
        inv_rmatrix = np.linalg.inv(rmatrix)

        # Calculate the shape in pixels to contain all of the image data
        corners = itertools.product([-0.5, self.data.shape[1]-0.5],
                                    [-0.5, self.data.shape[0]-0.5])
        rot_corners = np.vstack([rmatrix @ c for c in corners]) * scale
        extent = np.max(rot_corners, axis=0) - np.min(rot_corners, axis=0)

        # Calculate the needed padding or unpadding
        diff = np.asarray(np.ceil((extent - np.flipud(self.data.shape)) / 2), dtype=int)
        pad_x = np.max((diff[0], 0))
        pad_y = np.max((diff[1], 0))
        unpad_x = -np.min((diff[0], 0))
        unpad_y = -np.min((diff[1], 0))

        # Raise an informative error message if trying to pad an integer array with NaNs
        if (pad_x > 0 or pad_y > 0) and issubclass(self.data.dtype.type, numbers.Integral) and (missing % 1 != 0):
            raise ValueError("The underlying data is integers, but the fill value for missing "
                             "pixels cannot be cast to an integer, which is the case for the "
                             "default fill value of NaN. Set the `missing` keyword to an "
                             "appropriate integer value for the data set.")

        new_data = np.pad(self.data,
                          ((pad_y, pad_y), (pad_x, pad_x)),
                          mode='constant',
                          constant_values=(missing, missing))

        # All of the following pixel calculations use a pixel origin of 0
        pixel_array_center = (np.flipud(new_data.shape) - 1) / 2.0
        pixel_rotation_center = u.Quantity(self.reference_pixel).value + [pad_x, pad_y]

        if recenter:
            pixel_center = pixel_rotation_center
        else:
            pixel_center = pixel_array_center

        # Apply the rotation to the image data
        new_data = affine_transform(new_data,
                                    np.asarray(inv_rmatrix),
                                    order=order, scale=scale,
                                    image_center=pixel_center,
                                    recenter=recenter, missing=missing,
                                    method=method, clip=clip)

        if recenter:
            new_reference_pixel = pixel_array_center
        else:
            # Calculate new pixel coordinates for the rotation center
            new_reference_pixel = pixel_center + np.dot(rmatrix * scale,
                                                        pixel_rotation_center - pixel_center)
            new_reference_pixel = np.array(new_reference_pixel).ravel()

        # Define the new reference_pixel
        new_meta['crval1'] = rotation_center[0].value
        new_meta['crval2'] = rotation_center[1].value
        new_meta['crpix1'] = new_reference_pixel[0] + 1  # FITS pixel origin is 1
        new_meta['crpix2'] = new_reference_pixel[1] + 1  # FITS pixel origin is 1
        new_meta['NAXIS1'] = new_data.shape[1]
        new_meta['NAXIS2'] = new_data.shape[0]

        # Unpad the array if necessary
        if unpad_x > 0:
            new_data = new_data[:, unpad_x:-unpad_x]
            new_meta['crpix1'] -= unpad_x
        if unpad_y > 0:
            new_data = new_data[unpad_y:-unpad_y, :]
            new_meta['crpix2'] -= unpad_y

        # Calculate the new rotation matrix to store in the header by
        # "subtracting" the rotation matrix used in the rotate from the old one
        # That being calculate the dot product of the old header data with the
        # inverse of the rotation matrix.
        pc_C = np.dot(self.rotation_matrix, inv_rmatrix)
        new_meta['PC1_1'] = pc_C[0, 0]
        new_meta['PC1_2'] = pc_C[0, 1]
        new_meta['PC2_1'] = pc_C[1, 0]
        new_meta['PC2_2'] = pc_C[1, 1]

        # Update pixel size if image has been scaled.
        if scale != 1.0:
            new_meta['cdelt1'] = (self.scale[0] / scale).value
            new_meta['cdelt2'] = (self.scale[1] / scale).value

        # Remove old CROTA kwargs because we have saved a new PCi_j matrix.
        new_meta.pop('CROTA1', None)
        new_meta.pop('CROTA2', None)
        # Remove CDi_j header
        new_meta.pop('CD1_1', None)
        new_meta.pop('CD1_2', None)
        new_meta.pop('CD2_1', None)
        new_meta.pop('CD2_2', None)

        # Create new map with the modification
        new_map = self._new_instance(data=new_data, meta=new_meta, plot_settings=self.plotter.plot_settings)

        return new_map

    @u.quantity_input
    def submap(self, bottom_left, *, top_right=None, width: (u.deg, u.pix) = None, height: (u.deg, u.pix) = None):
        """
        Returns a submap defined by a rectangle.

        Any pixels which have at least part of their area inside the rectangle
        are returned. If the rectangle is defined in world coordinates, the
        smallest array which contains all four corners of the rectangle as
        defined in world coordinates is returned.

        This method **does** preserve dask arrays.

        Parameters
        ----------
        bottom_left : `astropy.units.Quantity` or `~astropy.coordinates.SkyCoord`
            The bottom-left coordinate of the rectangle. If a `~astropy.coordinates.SkyCoord` it can
            have shape ``(2,)`` and simultaneously define ``top_right``. If specifying
            pixel coordinates it must be given as an `~astropy.units.Quantity`
            object with units of pixels.
        top_right : `astropy.units.Quantity` or `~astropy.coordinates.SkyCoord`, optional
            The top-right coordinate of the rectangle. If ``top_right`` is
            specified ``width`` and ``height`` must be omitted.
        width : `astropy.units.Quantity`, optional
            The width of the rectangle. Required if ``top_right`` is omitted.
        height : `astropy.units.Quantity`
            The height of the rectangle. Required if ``top_right`` is omitted.

        Returns
        -------
        out : `~sunpy.map.GenericMap` or subclass
            A new map instance is returned representing to specified
            sub-region.

        Notes
        -----
        When specifying pixel coordinates, they are specified in Cartesian
        order not in numpy order. So, for example, the ``bottom_left=``
        argument should be ``[left, bottom]``.

        Examples
        --------
        >>> import astropy.units as u
        >>> from astropy.coordinates import SkyCoord
        >>> import sunpy.map
        >>> import sunpy.data.sample  # doctest: +REMOTE_DATA
        >>> aia = sunpy.map.Map(sunpy.data.sample.AIA_171_IMAGE)  # doctest: +REMOTE_DATA +IGNORE_WARNINGS
        >>> bl = SkyCoord(-300*u.arcsec, -300*u.arcsec, frame=aia.coordinate_frame)  # doctest: +REMOTE_DATA
        >>> tr = SkyCoord(500*u.arcsec, 500*u.arcsec, frame=aia.coordinate_frame)  # doctest: +REMOTE_DATA
        >>> aia.submap(bl, top_right=tr)   # doctest: +REMOTE_DATA
        <sunpy.map.sources.sdo.AIAMap object at ...>
        SunPy Map
        ---------
        Observatory:                 SDO
        Instrument:          AIA 3
        Detector:            AIA
        Measurement:                 171.0 Angstrom
        Wavelength:          171.0 Angstrom
        Observation Date:    2011-06-07 06:33:02
        Reference Date:              2011-06-07 06:33:02
        Exposure Time:               0.234256 s
        Pixel Dimensions:            [335. 335.]
        Coordinate System:   helioprojective
        Scale:                       [2.402792 2.402792] arcsec / pix
        Reference Pixel:     [126.5 125.5] pix
        Reference Coord:     [3.22309951 1.38578135] arcsec
        array([[ 450.4546 ,  565.81494,  585.0416 , ..., 1005.28284,  977.8161 ,
                1005.28284],
            [ 474.20004,  516.1865 ,  555.7032 , ..., 1010.1449 , 1010.1449 ,
                1121.2855 ],
            [ 548.1609 ,  620.9256 ,  620.9256 , ..., 1074.4924 , 1108.4492 ,
                1069.6414 ],
            ...,
            [ 206.00058,  212.1806 ,  232.78065, ...,  622.12177,  537.6615 ,
                574.74164],
            [ 229.32516,  236.07002,  222.5803 , ...,  586.8026 ,  591.2992 ,
                728.44464],
            [ 184.20439,  187.92569,  225.1387 , ...,  649.367  ,  686.58   ,
                673.5554 ]], dtype=float32)
        >>> aia.submap([0,0]*u.pixel, top_right=[5,5]*u.pixel)   # doctest: +REMOTE_DATA
        <sunpy.map.sources.sdo.AIAMap object at ...>
        SunPy Map
        ---------
        Observatory:                 SDO
        Instrument:          AIA 3
        Detector:            AIA
        Measurement:                 171.0 Angstrom
        Wavelength:          171.0 Angstrom
        Observation Date:    2011-06-07 06:33:02
        Reference Date:              2011-06-07 06:33:02
        Exposure Time:               0.234256 s
        Pixel Dimensions:            [6. 6.]
        Coordinate System:   helioprojective
        Scale:                       [2.402792 2.402792] arcsec / pix
        Reference Pixel:     [511.5 511.5] pix
        Reference Coord:     [3.22309951 1.38578135] arcsec
        array([[-95.92475   ,   7.076416  ,  -1.9656711 ,  -2.9485066 ,
                -0.98283553,  -6.0935802 ],
            [-96.97533   ,  -5.1167884 ,   0.        ,   0.        ,
                0.9746264 ,   3.8985057 ],
            [-93.99607   ,   1.0189276 ,  -4.0757103 ,   2.0378551 ,
                -2.0378551 ,  -7.896689  ],
            [-96.97533   ,  -8.040668  ,  -2.9238791 ,  -5.1167884 ,
                -0.9746264 ,  -8.040668  ],
            [-95.92475   ,   6.028058  ,  -4.9797    ,  -1.0483578 ,
                -3.9313421 ,  -1.0483578 ],
            [-95.103004  ,   0.        ,  -4.993475  ,   0.        ,
                -4.0855703 ,  -7.03626   ]], dtype=float32)
        >>> width = 10 * u.arcsec
        >>> height = 10 * u.arcsec
        >>> aia.submap(bl, width=width, height=height)   # doctest: +REMOTE_DATA
        <sunpy.map.sources.sdo.AIAMap object at ...>
        SunPy Map
        ---------
        Observatory:                 SDO
        Instrument:          AIA 3
        Detector:            AIA
        Measurement:                 171.0 Angstrom
        Wavelength:          171.0 Angstrom
        Observation Date:    2011-06-07 06:33:02
        Reference Date:              2011-06-07 06:33:02
        Exposure Time:               0.234256 s
        Pixel Dimensions:            [5. 5.]
        Coordinate System:   helioprojective
        Scale:                       [2.402792 2.402792] arcsec / pix
        Reference Pixel:     [125.5 125.5] pix
        Reference Coord:     [3.22309951 1.38578135] arcsec
        array([[565.81494, 585.0416 , 656.4552 , 670.18854, 678.4286 ],
            [516.1865 , 555.7032 , 634.7365 , 661.90424, 587.8105 ],
            [620.9256 , 620.9256 , 654.8825 , 596.6707 , 531.18243],
            [667.5083 , 560.52094, 651.22766, 530.28534, 495.39816],
            [570.15643, 694.5542 , 653.0883 , 699.7374 , 583.11456]],
            dtype=float32)
        >>> bottom_left_vector = SkyCoord([0, 10]  * u.deg, [0, 10] * u.deg, frame='heliographic_stonyhurst')
        >>> aia.submap(bottom_left_vector)   # doctest: +REMOTE_DATA
        <sunpy.map.sources.sdo.AIAMap object at ...>
        SunPy Map
        ---------
        Observatory:                 SDO
        Instrument:          AIA 3
        Detector:            AIA
        Measurement:                 171.0 Angstrom
        Wavelength:          171.0 Angstrom
        Observation Date:    2011-06-07 06:33:02
        Reference Date:              2011-06-07 06:33:02
        Exposure Time:               0.234256 s
        Pixel Dimensions:            [70. 69.]
        Coordinate System:   helioprojective
        Scale:                       [2.402792 2.402792] arcsec / pix
        Reference Pixel:     [1.5 0.5] pix
        Reference Coord:     [3.22309951 1.38578135] arcsec
        array([[209.89908, 213.9748 , 256.76974, ..., 560.41016, 497.23666,
                584.86444],
                [237.85315, 223.74321, 258.0102 , ..., 578.5072 , 643.00977,
                560.3659 ],
                [252.67189, 219.53459, 242.31648, ..., 623.3954 , 666.8881 ,
                625.4665 ],
                ...,
                [662.12573, 690.3013 , 702.04114, ..., 464.8968 , 561.1633 ,
                676.2135 ],
                [489.49503, 542.75616, 563.0461 , ..., 667.0321 , 748.1919 ,
                748.1919 ],
                [435.59155, 455.9701 , 496.7272 , ..., 855.8992 , 789.6689 ,
                687.7761 ]], dtype=float32)
        """
        # Check that we have been given a valid combination of inputs
        # [False, False, False] is valid if bottom_left contains the two corner coords
        if ([arg is not None for arg in (top_right, width, height)]
                not in [[True, False, False], [False, False, False], [False, True, True]]):
            raise ValueError("Either top_right alone or both width and height must be specified.")
        # parse input arguments
        pixel_corners = u.Quantity(self._parse_submap_input(
            bottom_left, top_right, width, height)).T

        msg = (
            "The provided input coordinates to ``submap`` when transformed to the target "
            "coordinate frame contain NaN values and cannot be used to crop the map. "
            "The most common reason for NaN values is transforming off-disk 2D "
            "coordinates without specifying an assumption (e.g., via the"
            "`sunpy.coordinates.SphericalScreen()` context manager) that allows "
            "such coordinates to be interpreted as 3D coordinates."
        )
        if np.any(np.isnan(pixel_corners)):
            raise ValueError(msg)

        # The pixel corners result is in Cartesian order, so the first index is
        # columns and the second is rows.
        bottom = np.min(pixel_corners[1]).to_value(u.pix)
        top = np.max(pixel_corners[1]).to_value(u.pix)
        left = np.min(pixel_corners[0]).to_value(u.pix)
        right = np.max(pixel_corners[0]).to_value(u.pix)

        # Round the lower left pixel to the nearest integer
        # We want 0.5 to be rounded up to 1, so use floor(x + 0.5)
        bottom = np.floor(bottom + 0.5)
        left = np.floor(left + 0.5)

        # Round the top right pixel to the nearest integer, then add 1 for array indexing
        # We want e.g. 2.5 to be rounded down to 2, so use ceil(x - 0.5)
        top = np.ceil(top - 0.5) + 1
        right = np.ceil(right - 0.5) + 1

        # Clip pixel values to max of array, prevents negative
        # indexing
        bottom = int(np.clip(bottom, 0, self.data.shape[0]))
        top = int(np.clip(top, 0, self.data.shape[0]))
        left = int(np.clip(left, 0, self.data.shape[1]))
        right = int(np.clip(right, 0, self.data.shape[1]))

        arr_slice = np.s_[bottom:top, left:right]
        # Get ndarray representation of submap
        new_data = self.data[arr_slice].copy()

        # Make a copy of the header with updated centering information
        new_meta = self.meta.copy()
        # Add one to go from zero-based to one-based indexing
        new_meta['crpix1'] = self.reference_pixel.x.to_value(u.pix) + 1 - left
        new_meta['crpix2'] = self.reference_pixel.y.to_value(u.pix) + 1 - bottom
        new_meta['naxis1'] = new_data.shape[1]
        new_meta['naxis2'] = new_data.shape[0]

        # Create new map instance
        if self.mask is not None:
            new_mask = self.mask[arr_slice].copy()
            # Create new map with the modification
            new_map = self._new_instance(data=new_data, meta=new_meta, plot_settings=self.plotter.plot_settings, mask=new_mask)
            return new_map
        # Create new map with the modification
        new_map = self._new_instance(data=new_data, meta=new_meta, plot_settings=self.plotter.plot_settings)
        return new_map

    @seconddispatch
    def _parse_submap_input(self, bottom_left, top_right, width, height):
        """
        Should take any valid input to submap() and return bottom_left and
        top_right in pixel coordinates.
        """

    @_parse_submap_input.register(u.Quantity)
    def _parse_submap_quantity_input(self, bottom_left, top_right, width, height):
        if top_right is None and width is None:
            raise ValueError('Either top_right alone or both width and height must be specified '
                             'when bottom_left is a Quantity')
        if bottom_left.shape != (2, ):
            raise ValueError('bottom_left must have shape (2, ) when specified as a Quantity')
        if top_right is not None:
            if top_right.shape != (2, ):
                raise ValueError('top_right must have shape (2, ) when specified as a Quantity')
            if not top_right.unit.is_equivalent(u.pix):
                raise TypeError("When bottom_left is a Quantity, top_right "
                                "must be a Quantity in units of pixels.")
            # Have bottom_left and top_right in pixels already, so no need to do
            # anything else
        else:
            if not (width.unit.is_equivalent(u.pix) and
                    height.unit.is_equivalent(u.pix)):
                raise TypeError("When bottom_left is a Quantity, width and height "
                                "must be a Quantity in units of pixels.")
            # Add width and height to get top_right
            top_right = u.Quantity([bottom_left[0] + width, bottom_left[1] + height])

        top_left = u.Quantity([top_right[0], bottom_left[1]])
        bottom_right = u.Quantity([bottom_left[0], top_right[1]])
        return bottom_left, top_left, top_right, bottom_right

    @_parse_submap_input.register(SkyCoord)
    @_parse_submap_input.register(BaseCoordinateFrame)
    def _parse_submap_coord_input(self, bottom_left, top_right, width, height):
        # Use helper function to get top_right as a SkyCoord
        bottom_left, top_right = get_rectangle_coordinates(bottom_left,
                                                           top_right=top_right,
                                                           width=width,
                                                           height=height)

        if isinstance(bottom_left, SkyCoord):
            frame = bottom_left.frame

        frame = bottom_left
        left_lon, bottom_lat = self._get_lon_lat(bottom_left)
        right_lon, top_lat = self._get_lon_lat(top_right)
        corners = SkyCoord([left_lon, left_lon, right_lon, right_lon],
                           [bottom_lat, top_lat, top_lat, bottom_lat],
                           frame=frame)

        return tuple(u.Quantity(self.wcs.world_to_pixel(corners), u.pix).T)

    @u.quantity_input
    def superpixel(self, dimensions: u.pixel, offset: u.pixel = (0, 0)*u.pixel, func=np.sum,
                   conservative_mask: bool = False):
        """Returns a new map consisting of superpixels formed by applying
        'func' to the original map data.

        This method **does** preserve dask arrays.

        Parameters
        ----------
        dimensions : tuple
            One superpixel in the new map is equal to (dimension[0],
            dimension[1]) pixels of the original map.
            The first argument corresponds to the 'x' axis and the second
            argument corresponds to the 'y' axis. If non-integer values are provided,
            they are rounded using `int`.
        offset : tuple
            Offset from (0,0) in original map pixels used to calculate where
            the data used to make the resulting superpixel map starts.
            If non-integer value are provided, they are rounded using `int`.
        func
            Function applied to the original data.
            The function 'func' must take a numpy array as its first argument,
            and support the axis keyword with the meaning of a numpy axis
            keyword (see the description of `~numpy.sum` for an example.)
            The default value of 'func' is `~numpy.sum`; using this causes
            superpixel to sum over (dimension[0], dimension[1]) pixels of the
            original map.
        conservative_mask : bool, optional
            If `True`, a superpixel is masked if any of its constituent pixels are masked.
            If `False`, a superpixel is masked only if all of its constituent pixels are masked.
            Default is `False`.

        Returns
        -------
        out : `~sunpy.map.GenericMap` or subclass
            A new Map which has superpixels of the required size.
        """

        # Note: because the underlying ndarray is transposed in sense when
        #   compared to the Map, the ndarray is transposed, resampled, then
        #   transposed back.
        # Note: "center" defaults to True in this function because data
        #   coordinates in a Map are at pixel centers.

        if (offset.value[0] < 0) or (offset.value[1] < 0):
            raise ValueError("Offset is strictly non-negative.")

        # These are rounded by int() in reshape_image_to_4d_superpixel,
        # so round here too for use in constructing metadata later.
        dimensions = [int(dim) for dim in dimensions.to_value(u.pix)]
        offset = [int(off) for off in offset.to_value(u.pix)]

        # Make a copy of the original data, perform reshaping, and apply the
        # function.
        if self.mask is not None:
            data = np.ma.array(self.data.copy(), mask=self.mask)
        else:
            data = self.data.copy()

        reshaped_data = reshape_image_to_4d_superpixel(data, [dimensions[1], dimensions[0]], [offset[1], offset[0]])
        new_array = func(func(reshaped_data, axis=3), axis=1)

        if self.mask is not None:
            if conservative_mask ^ (func in [np.sum, np.prod]):
                log.info(
                    f"Using conservative_mask={conservative_mask} for function {func.__name__}, "
                    "which may not be ideal. Recommended: conservative_mask=True for sum/prod, "
                    "False for mean/median/std/min/max."
                    )

            if conservative_mask:
                reshaped_mask = reshape_image_to_4d_superpixel(self.mask, [dimensions[1], dimensions[0]], [offset[1], offset[0]])
                new_mask = np.any(reshaped_mask, axis=(3, 1))
            else:
                new_mask = np.ma.getmaskarray(new_array)
        else:
            new_mask = None

        # Update image scale and number of pixels

        # create copy of new meta data
        new_meta = self.meta.copy()

        # Update metadata
        for key in {'cdelt1', 'cd1_1', 'cd2_1'} & self.meta.keys():
            new_meta[key] *= dimensions[0]
        for key in {'cdelt2', 'cd1_2', 'cd2_2'} & self.meta.keys():
            new_meta[key] *= dimensions[1]
        if 'pc1_1' in self.meta:
            new_meta['pc1_2'] *= dimensions[1] / dimensions[0]
            new_meta['pc2_1'] *= dimensions[0] / dimensions[1]

        new_meta['crpix1'] = ((self.reference_pixel.x.to_value(u.pix) +
                               0.5 - offset[0]) / dimensions[0]) + 0.5
        new_meta['crpix2'] = ((self.reference_pixel.y.to_value(u.pix) +
                               0.5 - offset[1]) / dimensions[1]) + 0.5
        new_meta['naxis1'] = new_array.shape[1]
        new_meta['naxis2'] = new_array.shape[0]

        # Create new map instance
        if self.mask is not None:
            new_data = np.ma.getdata(new_array)
        else:
            new_data = new_array

        # Create new map with the modified data
        new_map = self._new_instance(data=new_data, meta=new_meta, plot_settings=self.plotter.plot_settings, mask=new_mask)
        return new_map

    @property
    def cmap(self):
        return self.plotter.cmap

    def draw_grid(self, *args, **kwargs):
        return self.plotter.draw_grid(*args, **kwargs)

    def draw_limb(self, *args, **kwargs):
        return self.plotter.draw_limb(*args, **kwargs)

    def draw_quadrangle(self, *args, **kwargs):
        return self.plotter.draw_quadrangle(*args, **kwargs)

    def _get_cmap_name(self):
        cmap_string = f"{self.observatory}{self.detector}{self.wavelength.to_value('AA'):.0f}"
        return cmap_string.lower()

    def draw_contours(self, *args, **kwargs):
        return self.plotter.draw_contours(*args, **kwargs)

    def peek(self, *args, **kwargs):
       return self.plotter.peek(*args, **kwargs)

    def plot(self, *args, **kwargs):
        return self.plotter.plot(*args, **kwargs)

    def _process_levels_arg(self, levels):
        """
        Accept a percentage or dimensionless or map unit input for contours.
        """
        levels = np.atleast_1d(levels)
        if not hasattr(levels, 'unit'):
            if self.unit is None:
                # No map units, so allow non-quantity through
                return levels
            else:
                raise TypeError("The levels argument has no unit attribute, "
                                "it should be an Astropy Quantity object.")

        if levels.unit == u.percent:
            return 0.01 * levels.to_value('percent') * np.nanmax(self.data)
        elif self.unit is not None:
            return levels.to_value(self.unit)
        elif levels.unit.is_equivalent(u.dimensionless_unscaled):
            # Handle case where map data has no units
            return levels.to_value(u.dimensionless_unscaled)
        else:
            # Map data has no units, but levels doesn't have dimensionless units
            raise u.UnitsError("This map has no unit, so levels can only be specified in percent "
                               "or in u.dimensionless_unscaled units.")

<<<<<<< HEAD
=======

    def _update_contour_args(self, contour_args):
        """
        Updates ``contour_args`` with values from ``plot_settings``.

        Parameters
        ----------
        contour_args : dict
            A dictionary of arguments to be used for contour plotting.

        Returns
        -------
        dict
            The updated ``contour_args`` dictionary.

        Notes
        -----
        - 'cmap': Set to `None` to avoid the error "ValueError: Either colors or cmap must be None".
        - 'interpolation': Removed because Matplotlib's contour function raises the warning
        "The following kwargs were not used by contour: 'interpolation'".
        - 'origin': If `'origin': 'lower'` is present, it is replaced with `'origin': None`,
        as `None` is the default value for Matplotlib's contour plots.
        """
        plot_settings = self.plot_settings.copy()
        contour_args_copy = contour_args.copy()
        contour_args.update(plot_settings)
        # Define default settings for normal plots and contour-specific updates
        original_plot_defaults = {
            'origin': 'lower',
        }
        default_contour_param = {
            'origin': None,
        }
        # Replace conflicting settings with contour defaults
        for key in original_plot_defaults:
            if key in contour_args and contour_args[key] == original_plot_defaults[key]:
                contour_args[key] = default_contour_param[key]
        # 'cmap' cannot be used for contour plots when levels are not None,
        # which is the case in composite maps.
        contour_args['cmap'] = None
        # custom 'norm' cannot be passed through plot_settings
        contour_args['norm'] = None
        # If 'draw_contour' is used, setting 'norm' and 'cmap' to None ensures the method arguments are applied.
        contour_args.update(contour_args_copy)
        contour_args.pop('interpolation')
        return contour_args


    def draw_contours(self, levels, axes=None, *, fill=False, **contour_args):
        """
        Draw contours of the data.

        Parameters
        ----------
        levels : `~astropy.units.Quantity`
            A list of numbers indicating the contours to draw. These are given
            as a percentage of the maximum value of the map data, or in units
            equivalent to the `~sunpy.map.GenericMap.unit` attribute.
        axes : `matplotlib.axes.Axes`
            The axes on which to plot the contours. Defaults to the current
            axes.
        fill : `bool`, optional
            Determines the style of the contours:
            - If `False` (default), contours are drawn as lines using :meth:`~matplotlib.axes.Axes.contour`.
            - If `True`, contours are drawn as filled regions using :meth:`~matplotlib.axes.Axes.contourf`.

        Returns
        -------
        cs : `list`
            The `~matplotlib.contour.QuadContourSet` object, after it has been added to
            ``axes``.

        Notes
        -----
        Extra keyword arguments to this function are passed through to the
        corresponding matplotlib method.
        """
        contour_args = self._update_contour_args(contour_args)

        axes = self._check_axes(axes)
        levels = self._process_levels_arg(levels)

        # Pixel indices
        y, x = np.indices(self.data.shape)

        # Prepare a local variable in case we need to mask values
        data = self.data

        # Transform the indices if plotting to a different WCS
        # We do this instead of using the `transform` keyword argument so that Matplotlib does not
        # get confused about the bounds of the contours
        if self.wcs is not axes.wcs:
            if "transform" in contour_args:
                transform_orig = contour_args.pop("transform")
            else:
                transform_orig = axes.get_transform(self.wcs)
            transform = transform_orig - axes.transData  # pixel->pixel transform
            x_1d, y_1d = transform.transform(np.stack([x.ravel(), y.ravel()]).T).T
            x, y = np.reshape(x_1d, x.shape), np.reshape(y_1d, y.shape)

            # Mask out the data array anywhere the coordinate arrays are not finite
            data = np.ma.array(data, mask=~np.logical_and(np.isfinite(x), np.isfinite(y)))

        if fill:
            # Ensure we have more than one level if fill is True
            if len(levels) == 1:
                max_val = np.nanmax(self.data)
                # Ensure the existing level is less than max_val
                if levels[0] < max_val:
                    levels = np.append(levels, max_val)
                else:
                    raise ValueError(
                        f"The provided level ({levels[0]}) is not smaller than the maximum data value ({max_val}). "
                        "Contour level must be smaller than the maximum data value to use `fill=True`.")
            cs = axes.contourf(x, y, data, levels, **contour_args)
        else:
            cs = axes.contour(x, y, data, levels, **contour_args)
        return cs

    @peek_show
    def peek(self, draw_limb=False, draw_grid=False,
             colorbar=True, **matplot_args):
        """
        Displays a graphical overview of the data in this object for user evaluation.
        For the creation of plots, users should instead use the `~sunpy.map.GenericMap.plot`
        method and Matplotlib's pyplot framework.

        Parameters
        ----------
        draw_limb : bool
            Whether the solar limb should be plotted.
        draw_grid : bool or `~astropy.units.Quantity`
            Whether solar meridians and parallels are plotted.
            If `~astropy.units.Quantity` then sets degree difference between
            parallels and meridians.
        colorbar : bool
            Whether to display a colorbar next to the plot.
        **matplot_args : dict
            Matplotlib Any additional imshow arguments that should be used
            when plotting.
        """
        figure = plt.figure()
        axes = wcsaxes_compat.gca_wcs(self.wcs)

        im = self.plot(axes=axes, **matplot_args)

        grid_spacing = None
        # Handle case where draw_grid is actually the grid sapcing
        if isinstance(draw_grid, u.Quantity):
            grid_spacing = draw_grid
            draw_grid = True
        elif not isinstance(draw_grid, bool):
            raise TypeError("draw_grid should be a bool or an astropy Quantity.")

        if colorbar:
            if draw_grid:
                pad = 0.12  # Pad to compensate for ticks and axes labels
            else:
                pad = 0.05  # Default value for vertical colorbar
            colorbar_label = str(self.unit) if self.unit is not None else ""
            figure.colorbar(im, pad=pad).set_label(colorbar_label,
                                                   rotation=0, labelpad=-50, y=-0.02, size=12)

        if draw_limb:
            self.draw_limb(axes=axes)

        if draw_grid:
            if grid_spacing is None:
                self.draw_grid(axes=axes)
            else:
                self.draw_grid(axes=axes, grid_spacing=grid_spacing)

        return figure

    @u.quantity_input
    def plot(self, *, annotate=True, axes=None, title=True, autoalign=True,
             clip_interval: u.percent = None, **imshow_kwargs):
        """
        Plots the map using matplotlib.

        By default, the map's pixels will be drawn in an coordinate-aware fashion, even
        when the plot axes are a different projection or a different coordinate frame.
        See the ``autoalign`` keyword and the notes below.

        Parameters
        ----------
        annotate : `bool`, optional
            If `True`, the data is plotted at its natural scale; with
            title and axis labels.
        axes : `~matplotlib.axes.Axes` or None
            If provided the image will be plotted on the given axes. Else the
            current Matplotlib axes will be used.
        title : `str`, `bool`, optional
            The plot title. If `True`, uses the default title for this map.
        clip_interval : two-element `~astropy.units.Quantity`, optional
            If provided, the data will be clipped to the percentile interval bounded by the two
            numbers.
        autoalign : `bool` or `str`, optional
            If other than `False`, the plotting accounts for any difference between the
            WCS of the map and the WCS of the `~astropy.visualization.wcsaxes.WCSAxes`
            axes (e.g., a difference in rotation angle). The options are:

            * ``"mesh"``, which draws a mesh of the individual map pixels
            * ``"image"``, which draws the map as a single (warped) image
            * `True`, which automatically determines whether to use ``"mesh"`` or ``"image"``

        **imshow_kwargs : `dict`
            Any additional arguments are passed to :meth:`~matplotlib.axes.Axes.imshow`
            or :meth:`~matplotlib.axes.Axes.pcolormesh`.

        Examples
        --------
        >>> # Simple Plot with color bar
        >>> aia.plot()   # doctest: +SKIP
        >>> plt.colorbar()   # doctest: +SKIP
        >>> # Add a limb line and grid
        >>> aia.plot()   # doctest: +SKIP
        >>> aia.draw_limb()   # doctest: +SKIP
        >>> aia.draw_grid()   # doctest: +SKIP

        Notes
        -----
        The ``autoalign`` functionality can be intensive to render. If the plot is to
        be interactive, the alternative approach of preprocessing the map to match the
        intended axes (e.g., through rotation or reprojection) will result in better
        plotting performance.

        The ``autoalign='image'`` approach is usually faster than the
        ``autoalign='mesh'`` approach, but is not as reliable, depending on the
        specifics of the map.  If parts of the map cannot be plotted, a warning is
        emitted.  If the entire map cannot be plotted, an error is raised.

        When combining ``autoalign`` functionality with
        `~sunpy.coordinates.Helioprojective` coordinates, portions of the map that are
        beyond the solar disk may not appear.  To preserve the off-disk parts of the
        map, using the `~sunpy.coordinates.SphericalScreen` context manager may be
        appropriate.
        """
        if autoalign == 'pcolormesh':
            warn_deprecated("Specifying `autoalign='pcolormesh'` is deprecated as of 7.0. "
                            "Specify `autoalign='mesh'` instead.")
            autoalign = 'mesh'

        # Set the default approach to autoalignment
        allowed_autoalign = [False, True, 'mesh', 'image']
        if autoalign not in allowed_autoalign:
            raise ValueError(f"The value for `autoalign` must be one of {allowed_autoalign}.")

        axes = self._check_axes(axes, warn_different_wcs=autoalign is False)

        # Normal plot
        plot_settings = copy.deepcopy(self.plot_settings)
        if 'title' in plot_settings:
            plot_settings_title = plot_settings.pop('title')
        else:
            plot_settings_title = self.latex_name

        # Anything left in plot_settings is given to imshow
        imshow_args = plot_settings
        if annotate:
            if title is True:
                title = plot_settings_title

            if title:
                axes.set_title(title)

            # WCSAxes has unit identifiers on the tick labels, so no need
            # to add unit information to the label
            ctype = axes.wcs.wcs.ctype
            axes.coords[0].set_axislabel(axis_labels_from_ctype(ctype[0], None))
            axes.coords[1].set_axislabel(axis_labels_from_ctype(ctype[1], None))

        # Take a deep copy here so that a norm in imshow_kwargs doesn't get modified
        # by setting it's vmin and vmax
        imshow_args.update(copy.deepcopy(imshow_kwargs))

        if clip_interval is not None:
            vmin, vmax = _clip_interval(self.data, clip_interval)
            imshow_args['vmin'] = vmin
            imshow_args['vmax'] = vmax

        if (norm := imshow_args.get('norm', None)) is not None:
            _handle_norm(norm, imshow_args)

        if self.mask is None:
            data = self.data
        else:
            data = np.ma.array(np.asarray(self.data), mask=self.mask)

        # Disable autoalignment if it is not necessary
        # TODO: revisit tolerance value
        if autoalign is True and axes.wcs.wcs.compare(self.wcs.wcs, tolerance=0.01):
            autoalign = False

        if autoalign in {True, 'image'}:
            ny, nx = self.data.shape
            pixel_perimeter = grid_perimeter(nx, ny) - 0.5

            transform = axes.get_transform(self.wcs) - axes.transData
            with warnings.catch_warnings():
                warnings.filterwarnings('ignore', category=SunpyUserWarning)
                data_perimeter = transform.transform(pixel_perimeter)
            if not np.all(np.isfinite(data_perimeter)):
                if autoalign == 'image':
                    raise RuntimeError("Cannot draw an autoaligned image at all due to its coordinates. "
                                       "Try specifying autoalign=mesh.")
                autoalign = 'mesh'
            else:
                min_x, min_y = np.min(data_perimeter, axis=0)
                max_x, max_y = np.max(data_perimeter, axis=0)

                data_corners = data_perimeter[[0, ny, nx + ny, nx + 2*ny], :]
                if not (np.allclose([min_x, min_y], np.min(data_corners, axis=0))
                        and np.allclose([max_x, max_y], np.max(data_corners, axis=0))):
                    if autoalign == 'image':
                        warn_user("Cannot draw all of the autoaligned image due to the warping required. "
                                  "Specifying autoalign=mesh is recommended.")
                    else:
                        autoalign = 'mesh'
            if autoalign == 'mesh':
                log.info("Using mesh-based autoalignment")
            elif autoalign is True:
                log.info("Using image-based autoalignment")
                autoalign = 'image'

        if autoalign == 'image':
            # Draw the image, but revert to the prior data limits because matplotlib does not account for the transform
            old_datalim = copy.deepcopy(axes.dataLim)
            ret = axes.imshow(data, transform=transform + axes.transData, **imshow_args)
            axes.dataLim = old_datalim

            # Update the data limits based on the transformed perimeter
            ret.sticky_edges.x[:] = [min_x, max_x]
            ret.sticky_edges.y[:] = [min_y, max_y]
            axes.update_datalim([(min_x, min_y), (max_x, max_y)])
            axes.autoscale(enable=None)

            # Clip the drawn image based on the transformed perimeter
            path = matplotlib.path.Path(data_perimeter)
            ret.set_clip_path(path, axes.transData)
        elif autoalign == 'mesh':
            # We have to handle an `aspect` keyword separately
            axes.set_aspect(imshow_args.get('aspect', 1))

            # pcolormesh does not do interpolation
            if imshow_args.get('interpolation', None) not in [None, 'none', 'nearest']:
                warn_user("The interpolation keyword argument is ignored when using autoalign "
                          "functionality.")

            # Set the zorder to be 0 so that it is treated like an image in ordering
            imshow_args.setdefault('zorder', 0)

            # Remove imshow keyword arguments that are not accepted by pcolormesh
            for item in ['aspect', 'extent', 'interpolation', 'origin']:
                if item in imshow_args:
                    del imshow_args[item]

            # The quadrilaterals of pcolormesh can slightly overlap, which creates the appearance
            # of a grid pattern when alpha is not 1. These settings minimize the overlap.
            if imshow_args.get('alpha', 1) != 1:
                imshow_args.setdefault('antialiased', True)
                imshow_args.setdefault('linewidth', 0)

            # Create a lookup table for the transformed data corners for matplotlib to use
            transform = _PrecomputedPixelCornersTransform(axes, self.wcs)

            # Define the mesh in data coordinates in case the transformation results in NaNs
            ret = axes.pcolormesh(transform.data_x, transform.data_y, data,
                                  shading='flat',
                                  transform=transform + axes.transData,
                                  **imshow_args)

            # Calculate the bounds of the mesh in the pixel space of the axes
            good = np.logical_and(np.isfinite(transform.axes_x), np.isfinite(transform.axes_y))
            good_x, good_y = transform.axes_x[good], transform.axes_y[good]
            min_x, max_x = np.min(good_x), np.max(good_x)
            min_y, max_y = np.min(good_y), np.max(good_y)

            # Update the plot limits
            ret.sticky_edges.x[:] = [min_x, max_x]
            ret.sticky_edges.y[:] = [min_y, max_y]
            axes.update_datalim([(min_x, min_y), (max_x, max_y)])
        else:
            ret = axes.imshow(data, **imshow_args)

        wcsaxes_compat.default_wcs_grid(axes)

        # Set current axes/image if pyplot is being used (makes colorbar work)
        for i in plt.get_fignums():
            if axes in plt.figure(i).axes:
                plt.sca(axes)
                plt.sci(ret)

        return ret

>>>>>>> 2f4f5e76
    @deprecated(since="6.1", alternative="sunpy.map.GenericMap.find_contours")
    def contour(self, level, **kwargs):
        """
        Returns coordinates of the contours for a given level value.

        For details of the contouring algorithm see `skimage.measure.find_contours`.

        Parameters
        ----------
        level : float, `~astropy.units.Quantity`
            Value along which to find contours in the array. If the map unit attribute
            is not `None`, this must be a `~astropy.units.Quantity` with units
            equivalent to the map data units.
        kwargs :
            Additional keyword arguments are passed to `skimage.measure.find_contours`.

        Returns
        -------
        contours: list of (n,2) `~astropy.coordinates.SkyCoord`
            Coordinates of each contour.

        Examples
        --------
        >>> import astropy.units as u
        >>> import sunpy.map
        >>> import sunpy.data.sample  # doctest: +REMOTE_DATA
        >>> aia = sunpy.map.Map(sunpy.data.sample.AIA_171_IMAGE)  # doctest: +REMOTE_DATA +IGNORE_WARNINGS
        >>> contours = aia.contour(50000 * u.DN)  # doctest: +REMOTE_DATA +IGNORE_WARNINGS
        >>> contours[0]  # doctest: +REMOTE_DATA +IGNORE_WARNINGS
        <SkyCoord (Helioprojective: obstime=2011-06-07T06:33:02.880, rsun=696000.0 km, observer=<HeliographicStonyhurst Coordinate (obstime=2011-06-07T06:33:02.880, rsun=696000.0 km): (lon, lat, radius) in (deg, deg, m)
        (-0.00406429, 0.04787238, 1.51846026e+11)>): (Tx, Ty) in arcsec
        [(719.59798458, -352.60839064), (717.19243987, -353.75348121),
         (715.8820808 , -354.75140718), (714.78652558, -355.05102034),
         (712.68209174, -357.14645009), (712.68639008, -359.54923801),
         (713.14112796, -361.95311455), (714.76598031, -363.53013567),
         (717.17229147, -362.06880784), (717.27714042, -361.9631112 ),
         (718.43620686, -359.56313541), (718.8672722 , -357.1614    ),
         (719.58811599, -356.68119768), (721.29217122, -354.76448374),
         (719.59798458, -352.60839064)]>

        See Also
        --------
        skimage.measure.find_contours
        """
        from skimage import measure

        level = self._process_levels_arg(level)
        if level.size != 1:
            raise ValueError("level must be a single scalar value")
        else:
            # _process_levels_arg converts level to a 1D array, but
            # find_contours expects a scalar below
            level = level[0]

        contours = measure.find_contours(self.data, level=level, **kwargs)
        contours = [self.wcs.array_index_to_world(c[:, 0], c[:, 1]) for c in contours]
        return contours

    def find_contours(self, level, method='contourpy', **kwargs):
        """
        Returns coordinates of the contours for a given level value.

        For details of the contouring algorithm, see :func:`contourpy.contour_generator` or :func:`contourpy.contour_generator`.

        Parameters
        ----------
        level : float, astropy.units.Quantity
            Value along which to find contours in the array. If the map unit attribute
            is not `None`, this must be a `~astropy.units.Quantity` with units
            equivalent to the map data units.
        method : {'contourpy', 'skimage'}
            Determines which contouring method is used and should
            be specified as either 'contourpy' or 'skimage'.
            Defaults to 'contourpy'.
        kwargs :
            Additional keyword arguments passed to either :func:`contourpy.contour_generator`
            or :func:`skimage.measure.find_contours`, depending on the value of the ``method`` argument.

        Returns
        -------
        contours: list of (n,2) `~astropy.coordinates.SkyCoord`
            Coordinates of each contour.

        Examples
        --------
        >>> import astropy.units as u
        >>> import sunpy.map
        >>> import sunpy.data.sample  # doctest: +REMOTE_DATA
        >>> aia = sunpy.map.Map(sunpy.data.sample.AIA_171_IMAGE)  # doctest: +REMOTE_DATA +IGNORE_WARNINGS
        >>> contours = aia.find_contours(50000 * u.DN, method='contourpy')  # doctest: +REMOTE_DATA
        >>> contours[0]  # doctest: +REMOTE_DATA
        <SkyCoord (Helioprojective: obstime=2011-06-07T06:33:02.880, rsun=696000.0 km, observer=<HeliographicStonyhurst Coordinate (obstime=2011-06-07T06:33:02.880, rsun=696000.0 km): (lon, lat, radius) in (deg, deg, m)
            (-0.00406429, 0.04787238, 1.51846026e+11)>): (Tx, Ty) in arcsec
            [(713.14112796, -361.95311455), (714.76598031, -363.53013567),
             (717.17229147, -362.06880784), (717.27714042, -361.9631112 ),
             (718.43620686, -359.56313541), (718.8672722 , -357.1614    ),
             (719.58811599, -356.68119768), (721.29217122, -354.76448374),
             (722.00110323, -352.46446792), (722.08933899, -352.36363319),
             (722.00223989, -351.99536019), (721.67724425, -352.36263712),
             (719.59798458, -352.60839064), (717.19243987, -353.75348121),
             (715.8820808 , -354.75140718), (714.78652558, -355.05102034),
             (712.68209174, -357.14645009), (712.68639008, -359.54923801),
             (713.14112796, -361.95311455)]>

        See Also
        --------
        :func:`contourpy.contour_generator`
        :func:`skimage.measure.find_contours`
        """
        level = self._process_levels_arg(level)
        if level.size != 1:
            raise ValueError("level must be a single scalar value")
        else:
            # _process_levels_arg converts level to a 1D array, but
            # find_contours expects a scalar below
            level = level[0]

        if method == 'contourpy':
            from contourpy import contour_generator

            gen = contour_generator(z=self.data, **kwargs)
            contours = gen.lines(level)
            contours = [self.wcs.array_index_to_world(c[:, 1], c[:, 0]) for c in contours]
        elif method == 'skimage':
            from skimage import measure

            contours = measure.find_contours(self.data, level=level, **kwargs)
            contours = [self.wcs.array_index_to_world(c[:, 0], c[:, 1]) for c in contours]
        else:
            raise ValueError(f"Unknown method '{method}'. Use 'contourpy' or 'skimage'.")

        return contours

    def reproject_to(self, target_wcs, *, algorithm='interpolation', return_footprint=False,
                     auto_extent: Literal[None, 'corners', 'edges', 'all'] = None,
                     **reproject_args):
        """
        Reproject the map to a different world coordinate system (WCS)

        .. note::
            This method requires the optional package `reproject` to be installed.

        Additional keyword arguments are passed through to the reprojection function.

        This method **does not** preserve dask arrays.

        Parameters
        ----------
        target_wcs : `dict` or `~astropy.wcs.WCS`
            The destination FITS WCS header or WCS instance
        algorithm : `str`
            One of the supported `reproject` algorithms (see below)
        return_footprint : `bool`
            If ``True``, the footprint is returned in addition to the new map.
            Defaults to ``False``.
        auto_extent : ``"all"``, ``"edges"``, ``"corners"``, or ``None``
            If ``None``, the extent of the reprojected map comes from the target WCS.
            If not ``None``, the extent of the reprojected map is automatically
            determined by ensuring that all of the pixels, just the edges, or just the
            corners of this map are in the contained within the extent.  Compared to the
            target WCS, the extent will be shifted/expanded/cropped by an integer number
            of pixels.
            Defaults to ``None``.

        Returns
        -------
        outmap : `~sunpy.map.GenericMap`
            The reprojected map
        footprint : `~numpy.ndarray`
            Footprint of the input arary in the output array. Values of 0 indicate no
            coverage or valid values in the input image, while values of 1 indicate
            valid values. Intermediate values indicate partial coverage.
            Only returned if ``return_footprint`` is ``True``.

        Notes
        -----
        The reprojected map does not preserve any metadata beyond the WCS-associated
        metadata.

        The supported `reproject` algorithms are:

        * 'interpolation' for :func:`~reproject.reproject_interp`
        * 'adaptive' for :func:`~reproject.reproject_adaptive`
        * 'exact' for :func:`~reproject.reproject_exact`

        See the respective documentation for these functions for additional keyword
        arguments that are allowed.

        Of the options for the automatic determination of the reprojected extent, both
        ``"edges"`` and ``"corners"`` will perform the calculation faster than
        ``"all"``, but at the risk of potentially not including the entire reprojected
        map.

        .. minigallery:: sunpy.map.GenericMap.reproject_to
        """
        try:
            import reproject
        except ImportError as exc:
            raise ImportError("This method requires the optional package `reproject`.") from exc

        if not isinstance(target_wcs, astropy.wcs.WCS):
            target_wcs = astropy.wcs.WCS(target_wcs)

        # Select the desired reprojection algorithm
        functions = {'interpolation': reproject.reproject_interp,
                     'adaptive': reproject.reproject_adaptive,
                     'exact': reproject.reproject_exact}
        if algorithm not in functions:
            raise ValueError(f"The specified algorithm must be one of: {list(functions.keys())}")
        func = functions[algorithm]

        if auto_extent not in ['all', 'edges', 'corners', None]:
            raise ValueError("The allowed options for `auto_extent` are 'all', 'edges', 'corners', or None.")
        if auto_extent is not None:
            left, right, bottom, top = extent_in_other_wcs(self.wcs, target_wcs, original_shape=self.data.shape,
                                                            method=auto_extent, integers=True)
            target_wcs.wcs.crpix -= [left, bottom]
            target_wcs.pixel_shape = [right - left + 1, top - bottom + 1]

        # reproject does not automatically grab the array shape from the WCS instance
        if target_wcs.array_shape is not None:
            reproject_args.setdefault('shape_out', target_wcs.array_shape)

        # Reproject the array
        output_array = func(self, target_wcs, return_footprint=return_footprint, **reproject_args)
        if return_footprint:
            output_array, footprint = output_array

        # Create and return a new GenericMap
        outmap = GenericMap(output_array, meta=target_wcs.to_header(),
                            plot_settings=self.plotter.plot_settings)

        # Check rsun mismatch
        if self.rsun_meters != outmap.rsun_meters:
            warn_user("rsun mismatch detected: "
                      f"{self.name}.rsun_meters={self.rsun_meters}; {outmap.name}.rsun_meters={outmap.rsun_meters}. "
                      "This might cause unexpected results during reprojection.")

        if return_footprint:
            return outmap, footprint
        return outmap


GenericMap.__doc__ = fix_duplicate_notes(_notes_doc, GenericMap.__doc__)


class InvalidHeaderInformation(ValueError):
    """Exception to raise when an invalid header tag value is encountered for a
    FITS/JPEG 2000 file."""<|MERGE_RESOLUTION|>--- conflicted
+++ resolved
@@ -6,14 +6,10 @@
 import inspect
 import numbers
 import textwrap
-import warnings
 import itertools
 import webbrowser
-<<<<<<< HEAD
+from typing import Literal
 from numbers import Integral
-=======
-from typing import Literal
->>>>>>> 2f4f5e76
 from tempfile import NamedTemporaryFile
 
 import matplotlib
@@ -39,34 +35,18 @@
 from ndcube import NDCube
 from ndcube.wcs.tools import unwrap_wcs_to_fitswcs
 from sunpy import config, log
-# The next two are not used but are called to register functions with external modules
 from sunpy.coordinates.utils import get_rectangle_coordinates
 from sunpy.image.resample import resample as sunpy_image_resample
 from sunpy.image.resample import reshape_image_to_4d_superpixel
 from sunpy.image.transform import _get_transform_method, _rotation_function_names, affine_transform
 from sunpy.io._file_tools import write_file
-<<<<<<< HEAD
 from sunpy.map.mixins.mapdeprecate import MapDeprecateMixin
 from sunpy.map.mixins.mapmeta import MapMetaMixin
 from sunpy.util import MetaDict
-from sunpy.util.decorators import ACTIVE_CONTEXTS, add_common_docstring, deprecated
+from sunpy.util.decorators import add_common_docstring, deprecated
 from sunpy.util.exceptions import warn_user
-=======
-from sunpy.io._fits import extract_waveunit, header_to_fits
-from sunpy.map.maputils import _clip_interval, _handle_norm
-from sunpy.sun import constants
-from sunpy.time import is_time, parse_time
-from sunpy.util import MetaDict, expand_list, extent_in_other_wcs, grid_perimeter
-from sunpy.util.decorators import (
-    add_common_docstring,
-    cached_property_based_on,
-    check_arithmetic_compatibility,
-    deprecated,
-)
-from sunpy.util.exceptions import SunpyUserWarning, warn_deprecated, warn_metadata, warn_user
->>>>>>> 2f4f5e76
 from sunpy.util.functools import seconddispatch
-from sunpy.util.util import _figure_to_base64, fix_duplicate_notes
+from sunpy.util.util import _figure_to_base64, extent_in_other_wcs, fix_duplicate_notes
 from sunpy.visualization.plotter.mpl_plotter import MapPlotter
 
 TIME_FORMAT = config.get("general", "time_format")
@@ -558,7 +538,8 @@
         if meta is None:
             meta = copy.deepcopy(getattr(self, 'meta'))
         if new_unit := kwargs.get('unit', None):
-            meta['bunit'] = self._parse_fits_unit(new_unit).to_string()
+            meta['bunit'] = new_unit.to_string()
+
         # NOTE: wcs=None is explicitly passed here because the wcs of a map is
         # derived from the information in the metadata.
         new_map = super()._new_instance(data=data, meta=meta, wcs=None, **kwargs)
@@ -1120,19 +1101,8 @@
         Scale:                       [2.402792 2.402792] arcsec / pix
         Reference Pixel:     [126.5 125.5] pix
         Reference Coord:     [3.22309951 1.38578135] arcsec
-        array([[ 450.4546 ,  565.81494,  585.0416 , ..., 1005.28284,  977.8161 ,
-                1005.28284],
-            [ 474.20004,  516.1865 ,  555.7032 , ..., 1010.1449 , 1010.1449 ,
-                1121.2855 ],
-            [ 548.1609 ,  620.9256 ,  620.9256 , ..., 1074.4924 , 1108.4492 ,
-                1069.6414 ],
-            ...,
-            [ 206.00058,  212.1806 ,  232.78065, ...,  622.12177,  537.6615 ,
-                574.74164],
-            [ 229.32516,  236.07002,  222.5803 , ...,  586.8026 ,  591.2992 ,
-                728.44464],
-            [ 184.20439,  187.92569,  225.1387 , ...,  649.367  ,  686.58   ,
-                673.5554 ]], dtype=float32)
+        ...
+
         >>> aia.submap([0,0]*u.pixel, top_right=[5,5]*u.pixel)   # doctest: +REMOTE_DATA
         <sunpy.map.sources.sdo.AIAMap object at ...>
         SunPy Map
@@ -1150,18 +1120,8 @@
         Scale:                       [2.402792 2.402792] arcsec / pix
         Reference Pixel:     [511.5 511.5] pix
         Reference Coord:     [3.22309951 1.38578135] arcsec
-        array([[-95.92475   ,   7.076416  ,  -1.9656711 ,  -2.9485066 ,
-                -0.98283553,  -6.0935802 ],
-            [-96.97533   ,  -5.1167884 ,   0.        ,   0.        ,
-                0.9746264 ,   3.8985057 ],
-            [-93.99607   ,   1.0189276 ,  -4.0757103 ,   2.0378551 ,
-                -2.0378551 ,  -7.896689  ],
-            [-96.97533   ,  -8.040668  ,  -2.9238791 ,  -5.1167884 ,
-                -0.9746264 ,  -8.040668  ],
-            [-95.92475   ,   6.028058  ,  -4.9797    ,  -1.0483578 ,
-                -3.9313421 ,  -1.0483578 ],
-            [-95.103004  ,   0.        ,  -4.993475  ,   0.        ,
-                -4.0855703 ,  -7.03626   ]], dtype=float32)
+        ...
+
         >>> width = 10 * u.arcsec
         >>> height = 10 * u.arcsec
         >>> aia.submap(bl, width=width, height=height)   # doctest: +REMOTE_DATA
@@ -1181,12 +1141,8 @@
         Scale:                       [2.402792 2.402792] arcsec / pix
         Reference Pixel:     [125.5 125.5] pix
         Reference Coord:     [3.22309951 1.38578135] arcsec
-        array([[565.81494, 585.0416 , 656.4552 , 670.18854, 678.4286 ],
-            [516.1865 , 555.7032 , 634.7365 , 661.90424, 587.8105 ],
-            [620.9256 , 620.9256 , 654.8825 , 596.6707 , 531.18243],
-            [667.5083 , 560.52094, 651.22766, 530.28534, 495.39816],
-            [570.15643, 694.5542 , 653.0883 , 699.7374 , 583.11456]],
-            dtype=float32)
+        ...
+
         >>> bottom_left_vector = SkyCoord([0, 10]  * u.deg, [0, 10] * u.deg, frame='heliographic_stonyhurst')
         >>> aia.submap(bottom_left_vector)   # doctest: +REMOTE_DATA
         <sunpy.map.sources.sdo.AIAMap object at ...>
@@ -1205,19 +1161,7 @@
         Scale:                       [2.402792 2.402792] arcsec / pix
         Reference Pixel:     [1.5 0.5] pix
         Reference Coord:     [3.22309951 1.38578135] arcsec
-        array([[209.89908, 213.9748 , 256.76974, ..., 560.41016, 497.23666,
-                584.86444],
-                [237.85315, 223.74321, 258.0102 , ..., 578.5072 , 643.00977,
-                560.3659 ],
-                [252.67189, 219.53459, 242.31648, ..., 623.3954 , 666.8881 ,
-                625.4665 ],
-                ...,
-                [662.12573, 690.3013 , 702.04114, ..., 464.8968 , 561.1633 ,
-                676.2135 ],
-                [489.49503, 542.75616, 563.0461 , ..., 667.0321 , 748.1919 ,
-                748.1919 ],
-                [435.59155, 455.9701 , 496.7272 , ..., 855.8992 , 789.6689 ,
-                687.7761 ]], dtype=float32)
+        ...
         """
         # Check that we have been given a valid combination of inputs
         # [False, False, False] is valid if bottom_left contains the two corner coords
@@ -1501,404 +1445,6 @@
             raise u.UnitsError("This map has no unit, so levels can only be specified in percent "
                                "or in u.dimensionless_unscaled units.")
 
-<<<<<<< HEAD
-=======
-
-    def _update_contour_args(self, contour_args):
-        """
-        Updates ``contour_args`` with values from ``plot_settings``.
-
-        Parameters
-        ----------
-        contour_args : dict
-            A dictionary of arguments to be used for contour plotting.
-
-        Returns
-        -------
-        dict
-            The updated ``contour_args`` dictionary.
-
-        Notes
-        -----
-        - 'cmap': Set to `None` to avoid the error "ValueError: Either colors or cmap must be None".
-        - 'interpolation': Removed because Matplotlib's contour function raises the warning
-        "The following kwargs were not used by contour: 'interpolation'".
-        - 'origin': If `'origin': 'lower'` is present, it is replaced with `'origin': None`,
-        as `None` is the default value for Matplotlib's contour plots.
-        """
-        plot_settings = self.plot_settings.copy()
-        contour_args_copy = contour_args.copy()
-        contour_args.update(plot_settings)
-        # Define default settings for normal plots and contour-specific updates
-        original_plot_defaults = {
-            'origin': 'lower',
-        }
-        default_contour_param = {
-            'origin': None,
-        }
-        # Replace conflicting settings with contour defaults
-        for key in original_plot_defaults:
-            if key in contour_args and contour_args[key] == original_plot_defaults[key]:
-                contour_args[key] = default_contour_param[key]
-        # 'cmap' cannot be used for contour plots when levels are not None,
-        # which is the case in composite maps.
-        contour_args['cmap'] = None
-        # custom 'norm' cannot be passed through plot_settings
-        contour_args['norm'] = None
-        # If 'draw_contour' is used, setting 'norm' and 'cmap' to None ensures the method arguments are applied.
-        contour_args.update(contour_args_copy)
-        contour_args.pop('interpolation')
-        return contour_args
-
-
-    def draw_contours(self, levels, axes=None, *, fill=False, **contour_args):
-        """
-        Draw contours of the data.
-
-        Parameters
-        ----------
-        levels : `~astropy.units.Quantity`
-            A list of numbers indicating the contours to draw. These are given
-            as a percentage of the maximum value of the map data, or in units
-            equivalent to the `~sunpy.map.GenericMap.unit` attribute.
-        axes : `matplotlib.axes.Axes`
-            The axes on which to plot the contours. Defaults to the current
-            axes.
-        fill : `bool`, optional
-            Determines the style of the contours:
-            - If `False` (default), contours are drawn as lines using :meth:`~matplotlib.axes.Axes.contour`.
-            - If `True`, contours are drawn as filled regions using :meth:`~matplotlib.axes.Axes.contourf`.
-
-        Returns
-        -------
-        cs : `list`
-            The `~matplotlib.contour.QuadContourSet` object, after it has been added to
-            ``axes``.
-
-        Notes
-        -----
-        Extra keyword arguments to this function are passed through to the
-        corresponding matplotlib method.
-        """
-        contour_args = self._update_contour_args(contour_args)
-
-        axes = self._check_axes(axes)
-        levels = self._process_levels_arg(levels)
-
-        # Pixel indices
-        y, x = np.indices(self.data.shape)
-
-        # Prepare a local variable in case we need to mask values
-        data = self.data
-
-        # Transform the indices if plotting to a different WCS
-        # We do this instead of using the `transform` keyword argument so that Matplotlib does not
-        # get confused about the bounds of the contours
-        if self.wcs is not axes.wcs:
-            if "transform" in contour_args:
-                transform_orig = contour_args.pop("transform")
-            else:
-                transform_orig = axes.get_transform(self.wcs)
-            transform = transform_orig - axes.transData  # pixel->pixel transform
-            x_1d, y_1d = transform.transform(np.stack([x.ravel(), y.ravel()]).T).T
-            x, y = np.reshape(x_1d, x.shape), np.reshape(y_1d, y.shape)
-
-            # Mask out the data array anywhere the coordinate arrays are not finite
-            data = np.ma.array(data, mask=~np.logical_and(np.isfinite(x), np.isfinite(y)))
-
-        if fill:
-            # Ensure we have more than one level if fill is True
-            if len(levels) == 1:
-                max_val = np.nanmax(self.data)
-                # Ensure the existing level is less than max_val
-                if levels[0] < max_val:
-                    levels = np.append(levels, max_val)
-                else:
-                    raise ValueError(
-                        f"The provided level ({levels[0]}) is not smaller than the maximum data value ({max_val}). "
-                        "Contour level must be smaller than the maximum data value to use `fill=True`.")
-            cs = axes.contourf(x, y, data, levels, **contour_args)
-        else:
-            cs = axes.contour(x, y, data, levels, **contour_args)
-        return cs
-
-    @peek_show
-    def peek(self, draw_limb=False, draw_grid=False,
-             colorbar=True, **matplot_args):
-        """
-        Displays a graphical overview of the data in this object for user evaluation.
-        For the creation of plots, users should instead use the `~sunpy.map.GenericMap.plot`
-        method and Matplotlib's pyplot framework.
-
-        Parameters
-        ----------
-        draw_limb : bool
-            Whether the solar limb should be plotted.
-        draw_grid : bool or `~astropy.units.Quantity`
-            Whether solar meridians and parallels are plotted.
-            If `~astropy.units.Quantity` then sets degree difference between
-            parallels and meridians.
-        colorbar : bool
-            Whether to display a colorbar next to the plot.
-        **matplot_args : dict
-            Matplotlib Any additional imshow arguments that should be used
-            when plotting.
-        """
-        figure = plt.figure()
-        axes = wcsaxes_compat.gca_wcs(self.wcs)
-
-        im = self.plot(axes=axes, **matplot_args)
-
-        grid_spacing = None
-        # Handle case where draw_grid is actually the grid sapcing
-        if isinstance(draw_grid, u.Quantity):
-            grid_spacing = draw_grid
-            draw_grid = True
-        elif not isinstance(draw_grid, bool):
-            raise TypeError("draw_grid should be a bool or an astropy Quantity.")
-
-        if colorbar:
-            if draw_grid:
-                pad = 0.12  # Pad to compensate for ticks and axes labels
-            else:
-                pad = 0.05  # Default value for vertical colorbar
-            colorbar_label = str(self.unit) if self.unit is not None else ""
-            figure.colorbar(im, pad=pad).set_label(colorbar_label,
-                                                   rotation=0, labelpad=-50, y=-0.02, size=12)
-
-        if draw_limb:
-            self.draw_limb(axes=axes)
-
-        if draw_grid:
-            if grid_spacing is None:
-                self.draw_grid(axes=axes)
-            else:
-                self.draw_grid(axes=axes, grid_spacing=grid_spacing)
-
-        return figure
-
-    @u.quantity_input
-    def plot(self, *, annotate=True, axes=None, title=True, autoalign=True,
-             clip_interval: u.percent = None, **imshow_kwargs):
-        """
-        Plots the map using matplotlib.
-
-        By default, the map's pixels will be drawn in an coordinate-aware fashion, even
-        when the plot axes are a different projection or a different coordinate frame.
-        See the ``autoalign`` keyword and the notes below.
-
-        Parameters
-        ----------
-        annotate : `bool`, optional
-            If `True`, the data is plotted at its natural scale; with
-            title and axis labels.
-        axes : `~matplotlib.axes.Axes` or None
-            If provided the image will be plotted on the given axes. Else the
-            current Matplotlib axes will be used.
-        title : `str`, `bool`, optional
-            The plot title. If `True`, uses the default title for this map.
-        clip_interval : two-element `~astropy.units.Quantity`, optional
-            If provided, the data will be clipped to the percentile interval bounded by the two
-            numbers.
-        autoalign : `bool` or `str`, optional
-            If other than `False`, the plotting accounts for any difference between the
-            WCS of the map and the WCS of the `~astropy.visualization.wcsaxes.WCSAxes`
-            axes (e.g., a difference in rotation angle). The options are:
-
-            * ``"mesh"``, which draws a mesh of the individual map pixels
-            * ``"image"``, which draws the map as a single (warped) image
-            * `True`, which automatically determines whether to use ``"mesh"`` or ``"image"``
-
-        **imshow_kwargs : `dict`
-            Any additional arguments are passed to :meth:`~matplotlib.axes.Axes.imshow`
-            or :meth:`~matplotlib.axes.Axes.pcolormesh`.
-
-        Examples
-        --------
-        >>> # Simple Plot with color bar
-        >>> aia.plot()   # doctest: +SKIP
-        >>> plt.colorbar()   # doctest: +SKIP
-        >>> # Add a limb line and grid
-        >>> aia.plot()   # doctest: +SKIP
-        >>> aia.draw_limb()   # doctest: +SKIP
-        >>> aia.draw_grid()   # doctest: +SKIP
-
-        Notes
-        -----
-        The ``autoalign`` functionality can be intensive to render. If the plot is to
-        be interactive, the alternative approach of preprocessing the map to match the
-        intended axes (e.g., through rotation or reprojection) will result in better
-        plotting performance.
-
-        The ``autoalign='image'`` approach is usually faster than the
-        ``autoalign='mesh'`` approach, but is not as reliable, depending on the
-        specifics of the map.  If parts of the map cannot be plotted, a warning is
-        emitted.  If the entire map cannot be plotted, an error is raised.
-
-        When combining ``autoalign`` functionality with
-        `~sunpy.coordinates.Helioprojective` coordinates, portions of the map that are
-        beyond the solar disk may not appear.  To preserve the off-disk parts of the
-        map, using the `~sunpy.coordinates.SphericalScreen` context manager may be
-        appropriate.
-        """
-        if autoalign == 'pcolormesh':
-            warn_deprecated("Specifying `autoalign='pcolormesh'` is deprecated as of 7.0. "
-                            "Specify `autoalign='mesh'` instead.")
-            autoalign = 'mesh'
-
-        # Set the default approach to autoalignment
-        allowed_autoalign = [False, True, 'mesh', 'image']
-        if autoalign not in allowed_autoalign:
-            raise ValueError(f"The value for `autoalign` must be one of {allowed_autoalign}.")
-
-        axes = self._check_axes(axes, warn_different_wcs=autoalign is False)
-
-        # Normal plot
-        plot_settings = copy.deepcopy(self.plot_settings)
-        if 'title' in plot_settings:
-            plot_settings_title = plot_settings.pop('title')
-        else:
-            plot_settings_title = self.latex_name
-
-        # Anything left in plot_settings is given to imshow
-        imshow_args = plot_settings
-        if annotate:
-            if title is True:
-                title = plot_settings_title
-
-            if title:
-                axes.set_title(title)
-
-            # WCSAxes has unit identifiers on the tick labels, so no need
-            # to add unit information to the label
-            ctype = axes.wcs.wcs.ctype
-            axes.coords[0].set_axislabel(axis_labels_from_ctype(ctype[0], None))
-            axes.coords[1].set_axislabel(axis_labels_from_ctype(ctype[1], None))
-
-        # Take a deep copy here so that a norm in imshow_kwargs doesn't get modified
-        # by setting it's vmin and vmax
-        imshow_args.update(copy.deepcopy(imshow_kwargs))
-
-        if clip_interval is not None:
-            vmin, vmax = _clip_interval(self.data, clip_interval)
-            imshow_args['vmin'] = vmin
-            imshow_args['vmax'] = vmax
-
-        if (norm := imshow_args.get('norm', None)) is not None:
-            _handle_norm(norm, imshow_args)
-
-        if self.mask is None:
-            data = self.data
-        else:
-            data = np.ma.array(np.asarray(self.data), mask=self.mask)
-
-        # Disable autoalignment if it is not necessary
-        # TODO: revisit tolerance value
-        if autoalign is True and axes.wcs.wcs.compare(self.wcs.wcs, tolerance=0.01):
-            autoalign = False
-
-        if autoalign in {True, 'image'}:
-            ny, nx = self.data.shape
-            pixel_perimeter = grid_perimeter(nx, ny) - 0.5
-
-            transform = axes.get_transform(self.wcs) - axes.transData
-            with warnings.catch_warnings():
-                warnings.filterwarnings('ignore', category=SunpyUserWarning)
-                data_perimeter = transform.transform(pixel_perimeter)
-            if not np.all(np.isfinite(data_perimeter)):
-                if autoalign == 'image':
-                    raise RuntimeError("Cannot draw an autoaligned image at all due to its coordinates. "
-                                       "Try specifying autoalign=mesh.")
-                autoalign = 'mesh'
-            else:
-                min_x, min_y = np.min(data_perimeter, axis=0)
-                max_x, max_y = np.max(data_perimeter, axis=0)
-
-                data_corners = data_perimeter[[0, ny, nx + ny, nx + 2*ny], :]
-                if not (np.allclose([min_x, min_y], np.min(data_corners, axis=0))
-                        and np.allclose([max_x, max_y], np.max(data_corners, axis=0))):
-                    if autoalign == 'image':
-                        warn_user("Cannot draw all of the autoaligned image due to the warping required. "
-                                  "Specifying autoalign=mesh is recommended.")
-                    else:
-                        autoalign = 'mesh'
-            if autoalign == 'mesh':
-                log.info("Using mesh-based autoalignment")
-            elif autoalign is True:
-                log.info("Using image-based autoalignment")
-                autoalign = 'image'
-
-        if autoalign == 'image':
-            # Draw the image, but revert to the prior data limits because matplotlib does not account for the transform
-            old_datalim = copy.deepcopy(axes.dataLim)
-            ret = axes.imshow(data, transform=transform + axes.transData, **imshow_args)
-            axes.dataLim = old_datalim
-
-            # Update the data limits based on the transformed perimeter
-            ret.sticky_edges.x[:] = [min_x, max_x]
-            ret.sticky_edges.y[:] = [min_y, max_y]
-            axes.update_datalim([(min_x, min_y), (max_x, max_y)])
-            axes.autoscale(enable=None)
-
-            # Clip the drawn image based on the transformed perimeter
-            path = matplotlib.path.Path(data_perimeter)
-            ret.set_clip_path(path, axes.transData)
-        elif autoalign == 'mesh':
-            # We have to handle an `aspect` keyword separately
-            axes.set_aspect(imshow_args.get('aspect', 1))
-
-            # pcolormesh does not do interpolation
-            if imshow_args.get('interpolation', None) not in [None, 'none', 'nearest']:
-                warn_user("The interpolation keyword argument is ignored when using autoalign "
-                          "functionality.")
-
-            # Set the zorder to be 0 so that it is treated like an image in ordering
-            imshow_args.setdefault('zorder', 0)
-
-            # Remove imshow keyword arguments that are not accepted by pcolormesh
-            for item in ['aspect', 'extent', 'interpolation', 'origin']:
-                if item in imshow_args:
-                    del imshow_args[item]
-
-            # The quadrilaterals of pcolormesh can slightly overlap, which creates the appearance
-            # of a grid pattern when alpha is not 1. These settings minimize the overlap.
-            if imshow_args.get('alpha', 1) != 1:
-                imshow_args.setdefault('antialiased', True)
-                imshow_args.setdefault('linewidth', 0)
-
-            # Create a lookup table for the transformed data corners for matplotlib to use
-            transform = _PrecomputedPixelCornersTransform(axes, self.wcs)
-
-            # Define the mesh in data coordinates in case the transformation results in NaNs
-            ret = axes.pcolormesh(transform.data_x, transform.data_y, data,
-                                  shading='flat',
-                                  transform=transform + axes.transData,
-                                  **imshow_args)
-
-            # Calculate the bounds of the mesh in the pixel space of the axes
-            good = np.logical_and(np.isfinite(transform.axes_x), np.isfinite(transform.axes_y))
-            good_x, good_y = transform.axes_x[good], transform.axes_y[good]
-            min_x, max_x = np.min(good_x), np.max(good_x)
-            min_y, max_y = np.min(good_y), np.max(good_y)
-
-            # Update the plot limits
-            ret.sticky_edges.x[:] = [min_x, max_x]
-            ret.sticky_edges.y[:] = [min_y, max_y]
-            axes.update_datalim([(min_x, min_y), (max_x, max_y)])
-        else:
-            ret = axes.imshow(data, **imshow_args)
-
-        wcsaxes_compat.default_wcs_grid(axes)
-
-        # Set current axes/image if pyplot is being used (makes colorbar work)
-        for i in plt.get_fignums():
-            if axes in plt.figure(i).axes:
-                plt.sca(axes)
-                plt.sci(ret)
-
-        return ret
-
->>>>>>> 2f4f5e76
     @deprecated(since="6.1", alternative="sunpy.map.GenericMap.find_contours")
     def contour(self, level, **kwargs):
         """
