--- conflicted
+++ resolved
@@ -34,60 +34,12 @@
     Map factory class.  Used to create a variety of Map objects.  Valid map types
     are specified by registering them with the factory.
 
-<<<<<<< HEAD
-
-    Examples
-    --------
-    >>> import sunpy
-    >>> mymap = sunpy.Map(sunpy.AIA_171_IMAGE)
-
-    The SunPy Map factory accepts a wide variety of inputs for creating maps
-
-    * Preloaded tuples of (data, header) pairs
-
-    >>> mymap = sunpy.Map((data, header))
-
-    headers are some base of `dict` or `collections.OrderedDict`, including `sunpy.io.header.FileHeader` or `sunpy.map.header.MapMeta` classes.
-
-    * data, header pairs, not in tuples
-
-    >>> mymap = sunpy.Map(data, header)
-
-    * File names
-
-    >>> mymap = sunpy.Map('file1.fits')
-
-    * All fits files in a directory by giving a directory
-
-    >>> mymap = sunpy.Map('local_dir/sub_dir')
-
-    * Some regex globs
-
-    >>> mymap = sunpy.Map('eit_*.fits')
-
-    * URLs
-
-    >>> mymap = sunpy.Map(url_str)
-
-    * Lists of any of the above
-
-    >>> mymap = sunpy.Map(['file1.fits', 'file2.fits', 'file3.fits', 'directory1/'])
-
-    * Any mixture of the above not in a list
-
-    >>> mymap = sunpy.Map((data, header), data2, header2, 'file1.fits', url_str, 'eit_*.fits')
-    """
-
-
-    DefaultWidgetType = GenericMap
-=======
     Example
     -------
     >>> import sunpy
     >>> mymap = sunpy.Map(sunpy.AIA_171_IMAGE)
 
     """
->>>>>>> ebe15ddc
 
     def _read_file(self, fname, **kwargs):
         """ Read in a file name and return the list of (data, meta) pairs in
@@ -122,16 +74,12 @@
 
         Example
         -------
-<<<<<<< HEAD
-        cls._parse_args(data, header, (data, header), ['file1', 'file2', 'file3'], 'file4', 'directory1', '*.fits')
-=======
         self._parse_args(data, header,
                          (data, header),
                          ['file1', 'file2', 'file3'],
                          'file4',
                          'directory1',
                          '*.fits')
->>>>>>> ebe15ddc
 
         """
 
@@ -174,21 +122,13 @@
                 path = os.path.expanduser(arg)
                 files = [os.path.join(path, elem) for elem in os.listdir(path)]
                 for afile in files:
-<<<<<<< HEAD
-                    data_header_pairs += cls._read_file(afile, **kwargs)
-=======
                     data_header_pairs += self._read_file(afile, **kwargs)
->>>>>>> ebe15ddc
 
             # Glob
             elif (isinstance(arg,basestring) and '*' in arg):
                 files = glob.glob( os.path.expanduser(arg) )
                 for afile in files:
-<<<<<<< HEAD
-                    data_header_pairs += cls._read_file(afile, **kwargs)
-=======
                     data_header_pairs += self._read_file(afile, **kwargs)
->>>>>>> ebe15ddc
 
             # Already a Map
             elif isinstance(arg, GenericMap):
@@ -213,15 +153,6 @@
         return data_header_pairs, already_maps
 
 
-<<<<<<< HEAD
-    def __new__(cls, *args, **kwargs):
-        """
-        Factory-construction method.  Takes arbitrary arguments and keyword
-        arguments and passes them to a sequence of pre-registered types to
-        determine which is the correct Map-type to build.
-
-        Map-type registration must take a data-header pair as an argument.
-=======
     def __call__(self, *args, **kwargs):
         """ Method for running the factory. Takes arbitrary arguments and
         keyword arguments and passes them to a sequence of pre-registered types
@@ -230,7 +161,6 @@
         Arguments args and kwargs are passed through to the validation
         function and to the constructor for the final type.  For Map types,
         validation function must take a data-header pair as an argument.
->>>>>>> ebe15ddc
 
         Parameters
         ----------
@@ -241,63 +171,14 @@
         cube : boolean, optional
             Indicates if collection of maps should be returned as a MapCube
 
-<<<<<<< HEAD
-=======
         silence_errors : boolean, optional
             If set, ignore data-header pairs which cause an exception.
 
->>>>>>> ebe15ddc
         """
 
         # Hack to get around Python 2.x not backporting PEP 3102.
         composite = kwargs.pop('composite', False)
         cube = kwargs.pop('cube', False)
-<<<<<<< HEAD
-
-        if cls is Map:
-
-            # Get list of data-header pairs, e.g., [(d1, h1), (d2, h2), ...]
-            data_header_pairs, already_maps = cls._parse_args(*args, **kwargs)
-
-            new_maps = list()
-
-            # Loop over each registered type and check to see if WidgetType
-            # matches the arguments.  If it does, use that type.
-            for pair in data_header_pairs:
-                data, header = pair
-                # Test to see which type of Map this pair is.  If none of the
-                # registered Map types match, use a generic map.
-                WidgetType = None
-                for key in cls.registry:
-
-                    if cls.registry[key](data, header, **kwargs):
-                        WidgetType = key
-                        break
-                else:
-                    WidgetType = cls.DefaultWidgetType
-
-                # Make sure the map header is a MapMeta, useful if the user
-                # passed in a dict
-                meta = MapMeta(header)
-                # Instantiate the new map.
-                new_maps.append(WidgetType(data, meta, **kwargs))
-
-            new_maps += already_maps
-
-            # If the list is meant to be a cube, instantiate a map cube
-            if cube:
-                return MapCube(new_maps, **kwargs)
-
-            # If the list is meant to be a composite mape, instantiate one
-            if composite:
-                return CompositeMap(new_maps, **kwargs)
-
-            # If there was only one map instantiated, return that, otherwise
-            # return the list of them.
-            return new_maps[0] if len(new_maps) == 1 else new_maps
-        else:
-            return super(Map, cls).__new__(cls, *args, **kwargs)
-=======
         silence_errors = kwargs.pop('silence_errors', False)
 
         data_header_pairs, already_maps = self._parse_args(*args, **kwargs)
@@ -360,7 +241,6 @@
 
         return WidgetType(data, meta, **kwargs)
 
->>>>>>> ebe15ddc
 
 def _is_url(arg):
     try:
