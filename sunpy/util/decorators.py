"""
This module provides sunpy specific decorators.
"""
from inspect import cleandoc
from functools import wraps
from contextlib import contextmanager

import numpy as np

from astropy.utils.decorators import deprecated as _deprecated
from astropy.utils.decorators import deprecated_renamed_argument as _deprecated_renamed_argument

from sunpy.util.exceptions import SunpyDeprecationWarning

__all__ = [
    'ACTIVE_CONTEXTS',
    'deprecated',
    'deprecated_renamed_argument',
    'cached_property_based_on',
    'check_arithmetic_compatibility',
    'sunpycontextmanager',
    'add_common_docstring'
]
_NUMPY_COPY_IF_NEEDED = False if np.__version__.startswith("1.") else None
_NOT_FOUND = object()
# Public dictionary for context (de)activation tracking
ACTIVE_CONTEXTS = {}


def deprecated(
    since,
    message="",
    name="",
    alternative="",
    obj_type=None,
    warning_type=SunpyDeprecationWarning
    ):
    """
    Used to mark a function or class as deprecated.

    To mark an attribute as deprecated, use deprecated_attribute.

    Parameters
    ----------
    since : str
        The release at which this API became deprecated. This is
        required.
    message : str, optional
        Override the default deprecation message. The format
        specifier ``func`` may be used for the name of the function,
        and ``alternative`` may be used in the deprecation message
        to insert the name of an alternative to the deprecated
        function. ``obj_type`` may be used to insert a friendly name
        for the type of object being deprecated.
    name : str, optional
        The name of the deprecated function or class; if not provided
        the name is automatically determined from the passed in
        function or class, though this is useful in the case of
        renamed functions, where the new function is just assigned to
        the name of the deprecated function. For example::

            def new_function():
                ...
            oldFunction = new_function

    alternative : str, optional
        An alternative function or class name that the user may use in
        place of the deprecated object. The deprecation warning will
        tell the user about this alternative if provided.
    obj_type : str, optional
        The type of this object, if the automatically determined one
        needs to be overridden.
    warning_type : Warning
        Warning to be issued.
        Default is `~.SunpyDeprecationWarning`.
    """
    return _deprecated(
        since=since, message=message, name=name, alternative=alternative, pending=False,
        obj_type=obj_type, warning_type=warning_type
    )


def deprecated_renamed_argument(
    old_name,
    new_name,
    since,
    arg_in_kwargs=False,
    relax=False,
    pending=False,
    warning_type=SunpyDeprecationWarning,
    alternative="",
    message="",
):
    """
    Deprecate a _renamed_ or _removed_ function argument.

    The decorator assumes that the argument with the ``old_name`` was removed
    from the function signature and the ``new_name`` replaced it at the
    **same position** in the signature. If the ``old_name`` argument is
    given when calling the decorated function the decorator will catch it and
    issue a deprecation warning and pass it on as ``new_name`` argument.

    Parameters
    ----------
    old_name : str or sequence of str
        The old name of the argument.
    new_name : str or sequence of str or None
        The new name of the argument. Set this to `None` to remove the
        argument ``old_name`` instead of renaming it.
    since : str or number or sequence of str or number
        The release at which the old argument became deprecated.
    arg_in_kwargs : bool or sequence of bool, optional
        If the argument is not a named argument (for example it
        was meant to be consumed by ``**kwargs``) set this to
        ``True``. Otherwise the decorator will throw an Exception
        if the ``new_name`` cannot be found in the signature of
        the decorated function.
        Default is ``False``.
    relax : bool or sequence of bool, optional
        If ``False`` a ``TypeError`` is raised if both ``new_name`` and
        ``old_name`` are given. If ``True`` the value for ``new_name`` is used
        and a Warning is issued.
        Default is ``False``.
    pending : bool or sequence of bool, optional
        If ``True`` this will hide the deprecation warning and ignore the
        corresponding ``relax`` parameter value.
        Default is ``False``.
    warning_type : Warning
        Warning to be issued.
        Default is `~astropy.utils.exceptions.AstropyDeprecationWarning`.
    alternative : str, optional
        An alternative function or class name that the user may use in
        place of the deprecated object if ``new_name`` is None. The deprecation
        warning will tell the user about this alternative if provided.
    message : str, optional
        A custom warning message. If provided then ``since`` and
        ``alternative`` options will have no effect.

    Raises
    ------
    TypeError
        If the new argument name cannot be found in the function
        signature and arg_in_kwargs was False or if it is used to
        deprecate the name of the ``*args``-, ``**kwargs``-like arguments.
        At runtime such an Error is raised if both the new_name
        and old_name were specified when calling the function and
        "relax=False".

    Notes
    -----
    The decorator should be applied to a function where the **name**
    of an argument was changed but it applies the same logic.

    .. warning::
        If ``old_name`` is a list or tuple the ``new_name`` and ``since`` must
        also be a list or tuple with the same number of entries. ``relax`` and
        ``arg_in_kwarg`` can be a single bool (applied to all) or also a
        list/tuple with the same number of entries like ``new_name``, etc.
    """
    return _deprecated_renamed_argument(
        old_name=old_name, new_name=new_name, since=since, arg_in_kwargs=arg_in_kwargs,
        relax=relax, pending=pending, warning_type=warning_type, alternative=alternative,
        message=message
    )


def cached_property_based_on(attr_name):
    """
    A decorator to cache the value of a property based on the output of a
    different class attribute.

    This decorator caches the values of ``getattr(instance, method)`` and
    ``prop(instance)``. When the decorated property is accessed,
    ``getattr(instance, method)`` is called. If this returns the same as its
    cached value, the cached value of ``prop`` is returned. Otherwise both
    ``meth`` and ``prop`` are recomputed, cached, and the new value of ``prop``
    is returned.

    Parameters
    ----------
    attr_name
        The name of the attribute, on which changes are checked for. The actual
        attribute is accessed using ``getattr(attr_name, instance)``.

    Notes
    -----
    The cached value of ``meth(instance)`` is stored under the key ``meth.__name__``.
    """
    def outer(prop):
        """
        prop: the property method being decorated
        """
        @wraps(prop)
        def inner(instance):
            """
            Parameters
            ----------
            instance
                Any class instance that has the property ``prop``,
                and attribute ``attr``.
            """
            cache = instance.__dict__
            prop_key = prop.__name__

            # Check if our caching method has changed output
            new_attr_val = getattr(instance, attr_name)
            old_attr_val = cache.get(attr_name, _NOT_FOUND)
            if (old_attr_val is _NOT_FOUND or
                    new_attr_val != old_attr_val or
                    prop_key not in cache):
                # Recompute the property
                new_val = prop(instance)
                cache[prop_key] = new_val
<<<<<<< HEAD
=======
                # Store the new attribute value after the property is computed successfully
                cache[attr_name] = new_attr_val

>>>>>>> 3da60a77
            return cache[prop_key]
        return inner
    return outer


def check_arithmetic_compatibility(func):
    """
    A decorator to check if an arithmetic operation can
    be performed between a map instance and some other operation.
    """
    # import here to reduce import complexity of `import sunpy`
    import astropy.units as u
    from astropy.nddata import NDData

    @wraps(func)
    def inner(instance, value):
        # This is explicit because it is expected that users will try to do this. This raises
        # a different error because it is expected that this type of operation will be supported
        # in future releases.
        if isinstance(value, NDData):
            return NotImplemented
        try:
            # We want to support operations between numbers and array-like objects. This includes
            # floats, ints, lists (of the aforementioned), arrays, quantities. This test acts as
            # a proxy for these possible inputs. If it can be cast to a unitful quantity, we can
            # do arithmetic with it. Broadcasting or unit mismatches are handled later in the
            # actual operations by numpy and astropy respectively.
            _ = u.Quantity(value, copy=_NUMPY_COPY_IF_NEEDED)
        except TypeError:
            return NotImplemented
        return func(instance, value)
    return inner


def sunpycontextmanager(func):
    """
    A decorator that tracks the entry and exit of a context manager,
    setting the key's value to True on entry and False on exit.
    """
    @wraps(func)
    def wrapper(*args, **kwargs):
        ACTIVE_CONTEXTS[func.__name__] = True
        gen = func(*args, **kwargs)
        value = next(gen)
        try:
            yield value
        except Exception as e:
            gen.throw(e)
        else:
            next(gen, None)
            ACTIVE_CONTEXTS[func.__name__] = False
    return contextmanager(wrapper)


class add_common_docstring:
    """
    A function decorator that will append and/or prepend an addendum to the
    docstring of the target function.

    Parameters
    ----------
    append : `str`, optional
        A string to append to the end of the functions docstring.

    prepend : `str`, optional
        A string to prepend to the start of the functions docstring.

    **kwargs : `dict`, optional
        A dictionary to format append and prepend strings.
    """

    def __init__(self, append=None, prepend=None, **kwargs):
        if kwargs:
            append = append
            prepend = prepend
        self.append = append
        self.prepend = prepend
        self.kwargs = kwargs

    def __call__(self, func):
        func.__doc__ = func.__doc__ or ''
        self.append = self.append or ''
        self.prepend = self.prepend or ''
        if self.append and isinstance(func.__doc__, str):
            func.__doc__ += self.append
        if self.prepend and isinstance(func.__doc__, str):
            func.__doc__ = self.prepend + func.__doc__
        if self.kwargs:
            func.__doc__ = cleandoc(func.__doc__)  # not necessary on Python 3.13+
            func.__doc__ = func.__doc__.format(**self.kwargs)
        return func<|MERGE_RESOLUTION|>--- conflicted
+++ resolved
@@ -211,12 +211,9 @@
                 # Recompute the property
                 new_val = prop(instance)
                 cache[prop_key] = new_val
-<<<<<<< HEAD
-=======
                 # Store the new attribute value after the property is computed successfully
                 cache[attr_name] = new_attr_val
 
->>>>>>> 3da60a77
             return cache[prop_key]
         return inner
     return outer
